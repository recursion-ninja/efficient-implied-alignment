from mpl_toolkits import mplot3d
import math
import matplotlib.pyplot as plt
import numpy as np
import sys


log_scale = True

if len(sys.argv) < 2:
  exit("Must provide CSV file path")

# Read in the raw data from the CVS file
timings = np.genfromtxt (sys.argv[1], delimiter=",")

# x & y values are ordinal in the range [0..n] X [0..k]
# x & y labels are used to made the graph inteligeble
# Likewise the log_2 of the z values (runtimes) is taken
# and the z-tick labels are used to bake the graph inteligeble.
xs  = timings[:,0]
ys  = timings[:,1]
xsl = timings[:,2]
ysl = timings[:,3]
zs  = timings[:,4]
fig = plt.figure()
ax  = fig.add_subplot(111, projection='3d')

# Take the log_2 of the z values
if log_scale:
  for i in range(len(timings)):
    for j in range(len(timings[i])):
      if j == 4:
        timings[i,j] = math.log(timings[i,j],4)

# Set bounds for the 3D graph.
# Without this, the plot will not correctly render the boxes of each data point
# The bottom of the boxes will not exist and we render planes of width 0.
# These planes are essentially invisible and therefore useless.
bottom = np.zeros_like(zs)
width  = depth = 1

# Create ranges of the form [0..n] and [0..k] based on the tick labels.
my_xticks = list(map(str, map(int, sorted(set(xsl.tolist())))))
my_yticks = list(map(str, map(int, sorted(set(ysl.tolist())))))
my_xticks.insert(0,0)

ax.set_yticks(ys)
ax.set_zticks(range(2,15,2))
ax.set_xticklabels(my_xticks)
ax.set_yticklabels(my_yticks)
ax.set_zticklabels(['2²','2⁴','2⁶','2⁸','2¹⁰','2¹²','2¹⁴'])
ax.set_xlabel('Count (k)')
ax.set_ylabel('Length (n)')
ax.set_zlabel('Milliseconds')
ax.set_zlim(0, 12)

ax.bar3d(xs, ys, bottom, width, depth, zs, shade=True)
ax.view_init(40, 225)

# Show or save the image
if len(sys.argv) < 3:
  plt.show()
else:
<<<<<<< HEAD
  plt.savefig(sys.argv[2])
=======
  plt.savefig(sys.argv[2], format='eps', dpi=1200)
>>>>>>> dab148ed
<|MERGE_RESOLUTION|>--- conflicted
+++ resolved
@@ -61,8 +61,4 @@
 if len(sys.argv) < 3:
   plt.show()
 else:
-<<<<<<< HEAD
-  plt.savefig(sys.argv[2])
-=======
   plt.savefig(sys.argv[2], format='eps', dpi=1200)
->>>>>>> dab148ed
