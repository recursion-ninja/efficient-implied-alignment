--- conflicted
+++ resolved
@@ -5,23 +5,24 @@
 import Alignment
 import Control.DeepSeq
 import Control.Lens
+import Control.Monad
 import Data.Alphabet
 import Data.BTree
 import Data.Decoration
-import Data.Foldable
 import Data.Key
 import Data.List.NonEmpty      (intersperse)
 import Data.Semigroup          ((<>))
 import Data.Semigroup.Foldable
 import Data.SymbolString
-import Data.TCM
 import File.Input
+import File.Output
 import InputParser
 import System.IO
+import System.Timing
 
 
 main :: IO ()
-main = runInput2
+main = runInput
 
 
 runInput :: IO ()
@@ -31,109 +32,71 @@
     vals <- parseFileInput opts
     case vals of
       Left  errs -> putStrLn errs
-      Right (alphabet, tcm, tree) ->
-        let maxLabelLen = succ . maximum $ foldMapWithKey (\k _ -> [length k]) tree
-            inputRenderer  x i = mconcat [ pad maxLabelLen (i<> ":"), " ", renderSingleton alphabet $ x ^. preliminaryString ]
-            prelimRenderer x i = mconcat [ pad maxLabelLen     "?:" , " ", renderSingleton alphabet $ x ^. preliminaryString ]
-            leafRenderer   x i = mconcat [ pad maxLabelLen (i<> ":"), " ", renderSingleton alphabet $ x ^. alignedString     ]
-            nodeRenderer   x _ = mconcat [ pad maxLabelLen     "?:" , " ", renderSingleton alphabet $ x ^. alignedString     ]
+      Right fileInput -> 
+        let alphabet = inputAlphabet fileInput
+            tcm      = inputTCM      fileInput
+            tree     = inputTree     fileInput
+
+            maxLabelLen        = succ . maximum $ foldMapWithKey (\k _ -> [length k]) tree
+            inputRenderer  x i = mconcat [ padR maxLabelLen (i<> ":"), " ", renderSingleton alphabet $ x ^. preliminaryString ]
+--            prelimRenderer x _ = mconcat [ padR maxLabelLen     "?:" , " ", renderSingleton alphabet $ x ^. preliminaryString ]
+            leafRenderer   x i = mconcat [ padR maxLabelLen (i<> ":"), " ", renderSingleton alphabet $ x ^. alignedString     ]
+            nodeRenderer   x _ = mconcat [ padR maxLabelLen     "?:" , " ", renderSingleton alphabet $ x ^. alignedString     ]
 
             postorder'    = postorder stringAligner
             preorder'     = preorder preorderRootLogic preorderInternalLogic preorderLeafLogic
             stringAligner = postorderLogic (ukkonenDO alphabet tcm)
         in  do
-          putStrLn ""
-          putStrLn $ renderTCM alphabet tcm
-          putStrLn ""
-          putStrLn $ renderAlphabet alphabet
-          putStrLn ""
-          putStrLn "Input Strings:"
-          putStrLn ""
-          putStrLn $ renderPhylogeny inputRenderer tree
-          putStrLn ""
-          let postResult    = force $ postorder' tree
-              alignmentCost = getNodeDatum postResult ^. subtreeCost
-          putStrLn "Post-order complete"
-          putStrLn ""
-          putStrLn $ renderAlignment prelimRenderer inputRenderer postResult
-          putStrLn ""
-          putStrLn $ "Alignment Cost: " <> show alignmentCost
-          let preResult  = force $ preorder' postResult
-          putStrLn ""
-          putStrLn "Pre-order complete"
-          putStrLn ""
-          putStrLn "Output Alignment:"
-          putStrLn ""
-<<<<<<< HEAD
---          putStrLn $ renderPhylogeny inputRenderer postResult
-          putStrLn $ renderAlignment nodeRenderer leafRenderer preResult
+          when (verbose opts) $ mapM_ putStrLn
+              [ ""
+              , renderAlphabet alphabet
+              , ""
+              , "Input Strings:"
+              , renderPhylogeny inputRenderer tree
+              , ""
+              ]
+
+          (postorderTime, postorderResult) <- timeOp . pure . force $ postorder' tree
+          let alignmentCost = getNodeDatum postorderResult ^. subtreeCost
+          ( preorderTime,  preorderResult) <- timeOp . pure . force $ preorder' postorderResult
+          
+          when (verbose opts) $ do
+              let shownParseTime  = show $ parseTime      fileInput
+                  shownUnifyTime  = show $ unifyTime      fileInput
+                  shownPreCompute = show $ precomputeTime fileInput
+                  shownPostorder  = show postorderTime
+                  shownPreorder   = show preorderTime
+                  dPad = maximum $ length <$>
+                      [ shownParseTime
+                      , shownUnifyTime
+                      , shownPreCompute
+                      , shownPostorder
+                      , shownPreorder
+                      ]
+
+              mapM_ putStrLn
+                [ "Output Alignment:"
+                , ""
+--                , renderPhylogeny inputRenderer postResult
+                , renderAlignment nodeRenderer leafRenderer preorderResult
+                , ""
+                , "Alignment Cost: " <> show alignmentCost
+                , ""
+                , "Diagnostics:"
+                , "  Parse Files: " <> padL dPad shownParseTime
+                , "  Unify Input: " <> padL dPad shownUnifyTime
+                , "  Precompute:  " <> padL dPad shownPreCompute
+                , "  Postorder:   " <> padL dPad shownPostorder
+                , "  Preorder:    " <> padL dPad shownPreorder
+                ]
+          writeFastaFile alphabet preorderResult $ outputFile opts 
 
 
-runInput2 :: IO ()
-runInput2 = do
-    hSetBuffering stdout NoBuffering
-    opts <- force <$> parseUserInput
-    vals <- parseFileInput opts
-    case vals of
-      Left  errs -> putStrLn errs
-      Right (alphabet, tcm, tree) ->
-        let maxLabelLen = succ . maximum $ foldMapWithKey (\k _ -> [length k]) tree
-            inputRenderer  x i = mconcat [ pad maxLabelLen (i<> ":"), " ", renderSingleton alphabet $ x ^. preliminaryString ]
-            prelimRenderer x i = mconcat [ pad maxLabelLen     "?:" , " ", renderSingleton alphabet $ x ^. preliminaryString ]
-            leafRenderer   x i = mconcat [ pad maxLabelLen (i<> ":"), " ", renderSingleton alphabet $ x ^. alignedString     ]
-            nodeRenderer   x _ = mconcat [ pad maxLabelLen     "?:" , " ", renderSingleton alphabet $ x ^. alignedString     ]
-            postorder'    = postorder stringAligner
-            preorder'     = preorder preorderRootLogic medianStateFinalizer preorderLeafLogic
-            medianStateFinalizer = preorderInternalLogic (buildThreeWayCompare defaultAlphabet tcm)
-            stringAligner = postorderLogic (ukkonenDO alphabet tcm)
-        in  do
-          putStrLn ""
-          putStrLn $ renderAlphabet alphabet
-          putStrLn ""
-          putStrLn "Input Strings:"
-          putStrLn ""
-          putStrLn $ renderPhylogeny inputRenderer tree
-          putStrLn ""
-          let postResult    = force $ postorder' tree
-              alignmentCost = getNodeDatum postResult ^. subtreeCost
-          putStrLn "Post-order complete"
-          putStrLn ""
-          putStrLn $ renderAlignment prelimRenderer inputRenderer postResult
-          putStrLn ""
-          putStrLn $ "Alignment Cost: " <> show alignmentCost
-          let preResult  = force $ preorder' postResult
-          putStrLn ""
-          putStrLn "Pre-order complete"
-          putStrLn ""
-          putStrLn "Output Alignment:"
-          putStrLn ""
-          putStrLn $ renderPhylogeny leafRenderer preResult
-          putStrLn ""
-          putStrLn $ renderAlignment nodeRenderer leafRenderer preResult
+padL :: Int -> String -> String
+padL i str = replicate (i - length str) ' ' <> str
 
-
-runAndReportDataSet :: Int -> Int -> (String, LeafInput, TreeInput, TransitionCostMatrix Char) -> IO ()
-runAndReportDataSet width num (dataSetLabel, leafData, treeData, op) = do
---    parseUserInput >>= print
-    let dataSetNumber = "Data Set Number: " <> show num
-    let width'        = max width $ length dataSetNumber
-    putStrLn $ mconcat [ "-=-=-=-=-=- ", centerWithin width' dataSetNumber, " -=-=-=-=-=-" ]    
-    putStrLn $ mconcat [ "-=-=-=-=-=- ", centerWithin width' dataSetLabel , " -=-=-=-=-=-" ]
-    putStrLn ""
-    case toEither $ unifyInput leafData treeData of
-      Left  errors -> mapM_ print $ toList errors
-      Right tree   -> do
-          putStrLn ""
-          print defaultAlphabet
-=======
-          putStrLn $ renderPhylogeny leafRenderer preResult
->>>>>>> 00221a55
-          putStrLn ""
-          putStrLn $ renderAlignment nodeRenderer leafRenderer preResult
-
-
-pad :: Int -> String -> String
-pad i str = str <> replicate (i - length str) ' '
+padR :: Int -> String -> String
+padR i str = str <> replicate (i - length str) ' '
 
 
 renderAlphabet :: Alphabet Char -> String
