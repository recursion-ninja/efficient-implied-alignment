\documentclass[11pt]{article}
\usepackage{csvsimple}
\usepackage{setspace}
\usepackage{tabularx}
\usepackage{graphicx}
\usepackage{geometry}
\usepackage{subfigure}
\usepackage{lscape}
\usepackage{flafter}  % Don't place floats before their definition
\usepackage{bm}  % Define \bm{} to use bold math fonts
\usepackage{amsmath}
\usepackage{amsfonts}
\usepackage{amssymb}
\usepackage{mathtools}
\usepackage{MnSymbol}
\usepackage{url}
\usepackage{natbib}
%\usepackage{fullpage}
\bibliographystyle{cbe}
\citestyle{aa}
\usepackage{algorithm}
\usepackage[noend]{algpseudocode}
%\usepackage[vlined,algochapter,ruled]{algorithm2e}
%\usepackage[vlined,ruled]{algorithm2e}
%\SetKwComment{Comment}{$\triangleright\ $}{}

\algnewcommand\algorithmicforeach{\textbf{for each}}
\algdef{S}[FOR]{ForEach}[1]{\algorithmicforeach\ #1\ \algorithmicdo}
\algnewcommand\algorithmicswitch{\textbf{switch}}
\algnewcommand\algorithmiccase{\textbf{case}}
\algnewcommand\algorithmicdefault{\textbf{default}}
\algdef{SE}[SWITCH]{Switch}{EndSwitch}[1]{\algorithmicswitch\ #1\ \algorithmicdo}{\algorithmicend\ \algorithmicswitch}%
\algdef{SE}[CASE]{Case}{EndCase}[1]{\algorithmiccase\ #1}{\algorithmicend\ \algorithmiccase}%
\algdef{SE}[DEFAULT]{Default}{EndDefault}[1]{\algorithmicdefault\ #1}{\algorithmicend\ \algorithmicdefault}%
\algtext*{EndSwitch}%
\algtext*{EndCase}%
\algtext*{EndDefault}%

\DeclarePairedDelimiter\setsize{\lvert}{\rvert}%

\title{ \textbf{Efficient Implied Alignment}}
\author{Alex J. Washburn and Ward C. Wheeler\\
		Division of  Invertebrate Zoology\\
		American Museum of Natural History\\
		200 Central Park West\\
		New York, NY 10024-5192\\
		USA\\
		academia@recursion.ninja\\
		wheeler@amnh.org\\
		212-769-5754}
	%\date{}
\begin{document}

\maketitle
\begin{abstract}
  For a given binary tree $\mathcal{T}$ of $n$ leaves, each leaf containing a string of length at most $k$, and a binary string alignment function $\otimes$, an Implied Alignment \citep{Wheeler2003} can be generated to describe the alignment of a dynamic homology for $\mathcal{T}$. This is done by first decorating each node of the tree with an alignment context using the function $\otimes$ in a postorder traversal, then by inferring from the internal node decorations on which edges all insertion and deletion events occurred during a subsequent pre-order traversal. Previous descriptions of generating an implied alignment suggest a technique of ``back-propagation'' which runs in $\mathcal{O}(n^2 * k^2)$ time. Here we describe a method for generating an implied alignment which runs in \textsc{$\mathcal{O}(n^2 * k)$}. For well behaved data, such as molecular sequences, the runtime approaches the best case runtime of \textsc{$\mathcal{O}(n * k)$}. This reduction in the time complexity of the procedure dramatically improves the utility of the procedure in generating multiple sequence alignments and their heuristic utility.
\end{abstract}
\newpage
\tableofcontents
\newpage

%\doublespacing
\section{Introduction}
Implied Alignment (IA) was proposed by \cite{Wheeler2003} as an adjunct to Direct Optimization (DO) \citep{Wheeler1996,VaronandWheeler2012} analysis of DNA sequence data for verification and more rapid heuristic analysis.
IA has been a component of POY \citep{Wheeleretal2015, POY5} since its inception.
More formal description of the algorithm was presented in \cite{Wheeleretal2006}.
Although originally designed for dynamic homology \citep{Wheeler2001} analysis, the procedure was first used as a stand-alone multiple sequence analysis (MSA) tool by \cite{WhitingAetal2006} in their analysis of skink relationships.  Furthermore, A. Whiting et al. found that IA was superior (in terms of tree optimality score) to other MSA methods in both parsimony and likelihood analyses.  
This observation has been repeated multiple times (e.g. \citealp{LindgrenandDaly2007, FordandWheeler2015}; summarized in \citealp{Wheeler2012}) and we have not yet come upon any counterexamples.    

In a broader context, IA is a heuristic solution to the NP-hard Tree Alignment Problem (TAP) defined by \cite{sankoff1975}.  As such, any individual IA is not guaranteed to be either optimal or unique and there may be an exponential number of equally optimal IAs for any given binary tree.

The use of IA as an MSA algorithm as well as its use in the ``static approximation'' procedure, benefit greatly from improvements in the time-complexity of the algorithm.
The IA algorithm presented in this paper uses a pairwise string alignment function to perform an efficient multiple string alignment for a given binary tree describing the relationships of strings. 
The more similar the strings, the better the algorithm performs. 
While this algorithm has general use for performing an MSA, it is most particularly well suited for the alignment of biological sequences where the strings are highly similar and a binary tree describing the strings' relationship can be provided. 
We will provide an example of the IA algorithm's performance on biological data.

\textbf{NOTE}
We can also define the parameters: binary tree, dynamic homology, pairwise alignment heuristic. Then describe the motivation for an implied alignment: as a visualization tool, a de novo alignment method, and as a static approximation heuristic component. The latter might be sufficiently stated in the previous paragraph.

\section{Definition of the heuristic function}
In order for a logically consistent implied alignment to be inferred, there are constraints on the heuristic alignment function used to decorate the tree before the implied alignment algorithm is performed.
Let $\Sigma$ be a finite alphabet of symbols such that $\setsize{\Sigma} \geq 3$.
Let (--) be a gap symbol which will have a special meaning in the context of an alignment and (--) $\in \Sigma$.
Let $\mathcal{P}(x)$ be the power set of x $\setminus \emptyset$.
Let $\Sigma_{\Gamma}$ be the alphabet of the following symbols:

\begin{align*}
  \Sigma_{\Gamma} &      = \textbf{ALIGN}  \;\;\;\;\;\,  \mathcal{P} (\Sigma) \;\; \mathcal{P} (\Sigma) \;\; \mathcal{P} (\Sigma)
\\                & \;\, | \;\; \textbf{DELETE} \;\;     \mathcal{P} (\Sigma) \;\; \mathcal{P} (\Sigma)
\\                & \;\, | \;\; \textbf{INSERT} \;\;\;\, \mathcal{P} (\Sigma) \;\; \quad\quad\;         \;\; \mathcal{P} (\Sigma)
\end{align*}

Let $\Sigma^{*}_{\Gamma}$ be the set of all finite strings over the alphabet $\Sigma_{\Gamma}$.
Let $\otimes \colon \Sigma^{*}_{\Gamma} \times \Sigma^{*}_{\Gamma} \mapsto \left(\mathbb{N}, \Sigma^{*}_{\Gamma}\right)$ be our heuristic function returning an alignment cost and alignment context.
It is often convenient to ignore the cost returned from the heuristic function and consider only the resulting alignment context. Therefore let $\oplus \colon \Sigma^{*}_{\Gamma} \times \Sigma^{*}_{\Gamma} \mapsto \Sigma^{*}_{\Gamma}$ be defined as $\otimes$ but ignoring the alignment cost of the result. 
The function $\oplus$ must be closed under $\Sigma^{*}_{\Gamma}$ and must be commutative. 
The function $\oplus$ need not be associative.
These constraints are necessary but not sufficient for a logically consistent implied alignment to be inferred on the heuristic alignment function.

\section{Definition of an example heuristic function}
We will provide one definition of $\otimes$ sufficient for the Implied Alignment algorithm, though there are other sufficient definitions of $\otimes$. 
One candidate function fitting the description of $\otimes$ can be defined by making a slight modification to the Needleman-Wunsch \citep{Needleman1970} algorithm for pairwise string alignment.
This algorithm is very similar to DO.

First, we assure that the function is commutative by deterministically choosing which string is tied to the top (columns) of the alignment matrix and which string is tied to the left side (rows). 
We assign the input string based on the data they contain, ensuring commutivity. If this step is not taken, arbitrary biases chosen in the implementation details of the alignment matrix back-trace can cause the following $\otimes$ definition to violate commutivity. 
The longer string is tied to the top of the alignment matrix, the shorter string to the left side. If the strings are the same length, we take the larger string under the lexical ordering of their elements and tie it to the top row, the lesser string is tied to the left side of the alignment matrix (this insures label invariance). 
In the case that the strings are equal, the alignment is trivial.

Next we apply ``wave-front'' update initial phase of the procedure. Followed by a ``traceback'' through the generated alignment matrix in a manner similar to the Needleman-Wunsch. 
However, this traceback differs in one substantial detail. When using the directional arrows to determine which way to move through the matrix in the traceback, we also use the upward, leftward, and diagonal directional arrows to tag the element as either and insertion, deletion, or alignment event, respectively. 
By adding this additional tag of information to the pairwise alignment result, we can later consume the tags to when merging local, pairwise alignment to efficiently generate a multiple string alignment.
This additional tagging detail is the key difference between previous alignment methods and the one we present in this paper.

The example $\otimes$ function presented here runs in $\Theta\left( k^2 \right)$ time and space, where $k$ is the length of the longer string. This example function presents the tagging modification as an adaptation of the simple, well-understood Needleman-Wunsch algorithm for clarity. However, this tagging approach can be incorporated into more sophisticated pairwise string alignment algorithms. By using the method described by \cite{Ukkonen1985}, this algorithm's runtime could be improved to average case $\mathcal{O}\left( k * \log k \right)$ time in general, and near linear time on sequences of high similarity. By using the method described by \cite{Hirschberg1975}, this algorithm can be further improved to use $\mathcal{O}\left( k \right)$ space.

It is worth noting that $\sigma$ presented in the pseudocode below can represent a more complex metric, such as using affine or logarithmic affine gap costs.

\begin{algorithm}
  \caption{Example $\otimes$ definition}\label{pairwiseAlignment}
  \begin{algorithmic}[1]
    \Require{$lhs, rhs \in \Sigma_{\Gamma}^{*}$ }
    \Function{$\otimes$}{$\textit{lhs}, \textit{rhs}$}
      \newline
      \Comment{Conditionals here are required to ensure commutivity of $\otimes$.}
      \If    {$\textit{lhs} = \textit{rhs}$}
        \State \Return $\textit{lhs}$
      \ElsIf {$\textit{lhs} < \textit{rhs}$}
        \State \Return $\Call{matrixTraceback}{\sigma, \textit{lhs}, \textit{rhs}}$
      \Else
        \State \Return $\Call{matrixTraceback}{\sigma, \textit{rhs}, \textit{lhs}}$
      \EndIf
    \EndFunction  
  \end{algorithmic}
\end{algorithm}

\begin{algorithm}
  \caption{Generate the alignment matrix of $\otimes$}\label{matrixDefinition}
  \begin{algorithmic}[1]
    \Require{$lesser, longer \in \Sigma_{\Gamma}^{*}$}
    \Require{$\sigma \colon \left(( \Sigma_{\Gamma}, \Sigma_{\Gamma}\right) \mapsto \left(\mathbb{N}, \Sigma_{\Gamma} \right)$}
    \Require{$i \, \in \left[-1, \; \vert \textit{lesser} \,\;\vert - 1 \right] \subset \mathbb{Z}$}
    \Require{$j    \in \left[-1, \; \vert \textit{longer} \,  \vert - 1 \right] \subset \mathbb{Z}$}
    \Function{matrixDefinition}{$\textit{lesser}, \textit{longer}, \sigma, i, j$}
      \If   {$i < 0 \lor j < 0$} \Comment{Outside of matrix is infinite cost}
        \State \Return $\left( \infty, \nwarrow, \textbf{--} \right)$
      \ElsIf{$i = 0 \land j = 0$} \Comment{Handle the origin}
        \State \Return $\left( 0, \nwarrow, \textbf{--} \right)$
      \ElsIf{$j \neq 0 \land \textit{longer}_{j-1}      = \textbf{--}$} \Comment{Preserve input gap}
        \State $\left(\textit{leftCost}, \_, \_ \right) \gets \Call{matrixDefinition}{\textit{lesser}, \textit{longer}, \sigma, i, j - 1}$
        \State \Return $\left( \textit{leftCost}, \leftarrow, \textbf{--} \right)$ 
      \ElsIf{$i \neq 0 \land \textit{lesser}_{i-1} \,\; = \textbf{--}$} \Comment{Preserve input gap}
        \State $\left(\textit{aboveCost}, \_, \_ \right) \gets \Call{matrixDefinition}{\textit{lesser}, \textit{longer}, \sigma, i, j - 1}$
        \State \Return $\left( \textit{aboveCost}, \uparrow, \textbf{--} \right)$
      \Else \Comment{General recursive case}
        \State $x \gets \sigma \left(           \textit{longer}_{j-1}, \textit{lesser}_{i-1} \right)$
        \State $y \gets \sigma \left(           \textit{•}it{longer}_{j-1}, \quad\quad\quad \textbf{--} \right)$
        \State $z \gets \sigma \left( \quad\quad\quad\;\, \textbf{--}, \textit{lesser}_{i-1} \right)$
        \State $\left( minCost, minDir, minElem \right) \gets \Call{getMinimal}{x, y, z}$
        \If {$\left( \textit{minDir}, \textit{minElem} \right) = \left( \nwarrow, \textbf{--} \right)$} \Comment{Aligned gap is insertion}
          \State \Return $\left( minCost, \leftarrow, \textbf{--} \right)$
        \Else 
          \State \Return $\left( minCost, minDir, minElem \right)$
        \EndIf
      \EndIf
    \EndFunction  
  \end{algorithmic}
\end{algorithm}

\begin{algorithm}
  \caption{Consume the alignment matrix of $\otimes$, returning the alignment and cost}\label{matrixTraceback}
  \begin{algorithmic}[1]
    \Require{$lesser, longer \in \Sigma_{\Gamma}^{*}$}
    \Require{$\sigma \colon \left( \Sigma_{\Gamma}, \Sigma_{\Gamma}\right) \mapsto \left(\mathbb{N}, \Sigma_{\Gamma} \right)$}

    \Function{matrixTraceback}{$\textit{lesser}, \textit{longer}$}
      \State $\left( i, j \right) \gets \left( \vert \textit{lesser} \;\vert - 1,\; \vert \textit{longer} \;\vert - 1 \right)$
      \State \Return $\left( alignedCost, \_, \_ \right) \gets \Call{matrixDefinition}{\textit{lesser}, \textit{longer}, \sigma, i, j}$
      \State $alignedStr \gets \left[ \,\right]$
      \While{$\left( i, j \right) > \left( 0, 0 \right)$}
        \State $\left( \_, dirArrow, elem \right) \gets \Call{matrixDefinition}{\textit{lesser}, \textit{longer}, \sigma, i, j}$
        \Switch{$\textit{dirArrow}$}
          \Case{$\leftarrow$}
            \State $\left( i, j\right) \gets \left( i \quad\;\;, j - 1       \right)$
            \State $nextElement \gets \textbf{DELETE} \;\;   elem \;\; \textit{longer}_{j-1}$
          \EndCase
          \Case{$\uparrow$}
            \State $\left( i, j\right) \gets \left( i - 1      , j \quad\;\; \right)$
            \State $nextElement \gets \textbf{INSERT} \;\;\; elem \hspace{1.9cm} \textit{lesser}_{i-1}$
          \EndCase
          \Case{$\nwarrow$}
            \State $\left( i, j\right) \gets \left( i - 1      , j - 1       \right)$
            \State $nextElement \gets \textbf{ALIGN} \quad\; elem \;\; \textit{longer}_{j-1} \;\; \textit{lesser}_{i-1}$
          \EndCase
        \EndSwitch
        \State $alignedStr \gets nextElement + alignedStr$
      \EndWhile
      \State \Return $\left(alignedCost, alignedStr \right)$
    \EndFunction  
  \end{algorithmic}
\end{algorithm}

\begin{algorithm}
  \caption{Get the minimal directional matrix context from the $3$ inputs}\label{getMinimal}
  \begin{algorithmic}[1]
    \Require{$\left(\;\;diagCost,\;\,diagElem \right) \in \left(\mathbb{N}, \Sigma_{\Gamma} \right)$}
    \Require{$\left(\, rightCost,   rightElem \right) \in \left(\mathbb{N}, \Sigma_{\Gamma} \right)$}         
    \Require{$\left(    downCost,    downElem \right) \in \left(\mathbb{N}, \Sigma_{\Gamma} \right)$}
    \Require{Total ordering over directional arrows defined as: $\nwarrow \; < \; \leftarrow \; < \; \uparrow$}
    \Function{getMinimal}{$ \, \left(\;\;diagCost,\;\,diagElem \right)$\newline\hspace*{3.85cm}
                          $,\, \left(\, rightCost,   rightElem \right)$\newline\hspace*{3.85cm}
                          $,\, \left(    downCost,    downElem \right)$\newline\hspace*{4cm}}
      \State \Return $minimumBy \; \left(\lambda \left(c, \_, d \right) \mapsto \textbf{comparing}\; c \; \textbf{then} \; d)\right)$\newline\hspace*{3.85cm}
      $[\, \left(\;\;diagCost, \;\,diagElem   \quad\;\;\,   ,      \nwarrow    \right)$\newline\hspace*{3.85cm}
      $,\, \left(\, rightCost,    rightElem \cup \textbf{--}, \, \leftarrow    \right)$\newline\hspace*{3.85cm}
      $,\, \left(    downCost,     downElem \cup \textbf{--}, \;   \uparrow \; \right)$\newline\hspace*{3.85cm}
      $]$
    \EndFunction  
  \end{algorithmic}
\end{algorithm}


\section{Description of post-order traversal}
The postorder traversal of the binary tree $\mathcal{T}$ is a straightforward procedure.
We will assign preliminary string alignment contexts and costs to each node of $\mathcal{T}$.
These preliminary string alignment contexts will be consumed to assign a final string alignment in a subsequent preorder traversal of the tree.
The postorder traversal described here is very similar to the  DO postorder traversal described by \cite{Wheeler2003}.
The main difference is the use of a heuristic alignment function $\otimes$ which captures the alignment context of a subtree, instead of generating a preliminary median string assignment.

Starting at the leaf nodes, we set the \textit{node.cost} field to be $0$.
Additionally, if the string on the leaf node is of type $\Sigma^{*}$ and not of type $\Sigma^{*}_{\Gamma}$, we call $\Call{initializeString}{node.prelimString}$ on the string value to apply the transformation $\Sigma^{*} \mapsto \Sigma^{*}_{\Gamma}$.
That is to say, if the binary tree's leaf node has been decorated with a finite string of symbols from the alphabet $\Sigma$, and not a finite string of alignment contexts over the alphabet $\Sigma$, we lift the string's symbols into the appropriate alignment context. %do youmnea create teh other stuff needd?  If so wouldn't this always be done?

On each internal node of the binary tree $\mathcal{T}$, we call $\otimes$ on the \textit{prelimString} fields of the node's left and right children.
The node's \textit{prelimString} field is assigned the result of the call to $\otimes$ and the node's  \textit{cost} field is assigned the sum of the node's left and right childern's \textit{cost} fields and the cost returned by the call to $\otimes$.
By performing this operation in a postorder traversal over the binary tree $\mathcal{T}$ we propagate the alignment contexts and cost returned from the calls to $\otimes$ up the tree from the leaves to the root.

After performing the postorder traversal, each internal node contains the alignment context information and the cost for it's entire subtree.
Consequently, when the postorder is complete, the root node contains the alignment context information of the full leaf set of strings.
In the next step, we will consume this preliminary alignment context to perform efficiently an alignment on the strings.

Because the postorder traversal can be performed using any valid heuristic alignment function $\otimes$, the complexity of the postorder traversal is dependent on the complexity of the heuristic alignment function used. Let the complexity of $\otimes$ be defined as $H\left(k\right)$, where $k$ is the maximum string length of the leaf labels of the tree $\mathcal{T}$. Then postorder traversal runs in $\mathcal{O}(n * H(k))$ time and space, where $n$ is the number of leaves in the binary tree $\mathcal{T}$. If we were to use Ukkonnen's method with the example $\otimes$ function described above, the postorder traversal would run in $\mathcal{O}\left( n * k * \log  k \right)$ average case time and space.

\section{Psuedocode of post-order traversal}

\begin{algorithm}
  \caption{Post-order Traversal}\label{postOrder}
  \begin{algorithmic}[1]
    \Require{$inputString \in \Sigma^{*}$ }
    \Function{initializeString}{$\textit{inputString}$}
      \State $i \gets \vert\textit{inputString} \;\vert - 1,$
      \While{$i \geq 0$}
        \State $\textit{inputString}_i \gets \textbf{ALIGN} \; \left\{ \textit{inputString}_i\right\} \left\{ \textit{inputString}_i \right\} \left\{ \textit{inputString}_ii \right\}$
      \EndWhile 
      \Return $\textit{inputString}$
    \EndFunction 
        
    \Require{A binary tree decorated with leaf labels $inputString \in \Sigma_{\Gamma}^{*}$ }
    \Ensure{A binary tree decorated with internal labels $prelimString \in \Sigma_{\Gamma}^{*}$ }
    %    \Procedure{postOrder(n)}{}
    \Function{postOrder}{$\textit{node}$}
      \If   {isLeaf ( $\textit{node}$ )}
        \State $\textit{node.cost} \gets 0$
%        \If {isOfType ($\Sigma^{*}$, $\textit{node.prelimString}$ )}
%          \State $\textit{node.prelimString} \gets \Call{initializeString}{node.prelimString}$
%sy        \EndIf
      \Else
        \State $\textit{lhs}  \gets \Call{postOrder}{\textit{node.children.first}}$
        \State $\textit{rhs}  \gets \Call{postOrder}{\textit{node.children.second}}$
        \State $\left(\textit{alignCost}, \textit{alignContext}\right) \gets \textit{lhs.prelimString} \otimes \textit{rhs.prelimString}$
        \State $\textit{node.cost} \gets \textit{alignCost} + \textit{lhs.cost} + \textit{rhs.cost}$
        \State $\textit{node.prelimString} \gets \textit{alignContext}$
      \EndIf
    \EndFunction
  \end{algorithmic}
\end{algorithm}


\section{Description of pre-order traversal for final alignments}
The preorder traversal of the binary tree $\mathcal{T}$ a consumes the preliminary alignment context decorations created in the postorder traversal in order to assign final alignment context decorations to each node.
First, the root node must be initialized for the preorder traversal by assigning the final alignment context as the preliminary alignment context with all deletion events replaced with substitution events.
This is required because at the root node, deletion events originated from  alignments of the left subtree and insertion events originated from alignments of the right sub tree, however the origin of these events are indistinguishable at the root node.
By initializing the root node in this manner, we treat the root node the same as we would any other parental node when deriving the internal node alignments.

We first check if the current node is the left or right child of it's parent.
If it is the left child, then each deletion event of the parent node's final alignment context is changed to an insertion event and each insertion event is changed to a deletion event.
This is required because (as with the root) deletion events originate from alignments of the left subtree and insertion events originate from alignments of the right subtree, however we must consider the converse for the resulting alignment to be consistent when assigning the final alignment context to a node which is the left child of it's parent.

Once the parental final alignment context has been correctly initialized, we proceed to assign the final alignment context of the current node.
The parental final alignment context will necessarily be of greater than or equal length to the parental preliminary alignment context and the current node's preliminary alignment context due to the addition of alignment gaps (--).
The resulting value assigned to the current node's final alignment context will have the same length as the parental final alignment context.
Since this invariant is maintained from the root node to the leaf node's final alignment context assignments, all alignments will have the same length.
This constitutes a simple inductive proof that all node's final alignment assignments will be of equal length and constitute a genuine string alignment.

The final alignment context for the current node is derived by performing a ``sliding zip'' over the parental final alignment assignment, the parental preliminary alignment context, and the current node's preliminary alignment context.
The parental final alignment context is used as the basis of the zip.
At each step of the ``sliding zip'' one element of the parental final alignment context will be consumed and one element of the current node's final alignment context will be defined.
Additionally, one element of either the parental preliminary alignment context, the current node's preliminary alignment context, or both elements will also be consumed in each step of the ``sliding zip.''
The process is called a ``sliding zip'' because the elements of the parental and current node's preliminary alignment contexts do not have a fixed index to which they correspond to the parental final alignment context being used as the basis of the zip.
Rather the elements of the parental and current node's preliminary alignment contexts ``slide'' through the zipping process, and their corresponding index with the basis is deduced dynamically.
Deletion events in the parental final alignment context are propagated to the current node's final alignment context without consuming elements of the parental or current node's preliminary alignment contexts.
For each non-deletion element in the parental final alignment context, one element from either the parental preliminary context or the current node's preliminary context, or both elements are consumed to determine which element is added to the current node's final alignment context depending on the deletion, insertion, or alignment event of the next parental preliminary alignment context element.
However, the final alignment context assignments for internal nodes and leaf nodes are defined slightly differently within the ``sliding zip.''

\begin{itemize}

\item If the next element of the parental final alignment context is a deletion event, consume the parental final alignment element and add a deletion event to the current node's final alignment context.

\item If the next element of the parental final alignment context is an insertion or alignment event and the next element of the parental preliminary alignment context is a deletion event, then we consume both elements and add a deletion event to the current node's final alignment context.

\item If the next element of the parental final alignment context is an insertion event and the next element of the parental preliminary alignment context is an alignment event, then we consume both elements along with the next element of the current node's preliminary alignment context and add the consumed element of the current node's preliminary alignment context to the current node's final alignment context.

\item If the next element of the parental final alignment context is an insertion event and the next element of the parental preliminary alignment context is an insertion event and we are deriving the alignment of a leaf node, then we must inspect the median value of the next element of the current node's preliminary alignment context.
If the median value is \textit{not} the same as the inserted value from the parental preliminary alignment context, then we consume both the parental final alignment context and the parental preliminary alignment context elements and add a deletion event to the current node's final alignment context. 
If the median value is the same as the inserted value from the parental preliminary alignment context or we are not deriving the alignment of a aligning a leaf node, then we consume all three elements along and add the consumed element of the current node's preliminary alignment context to the current node's final alignment context, converting a deletion event to an insertion event if the consumed element of the current node's preliminary alignment was a deletion event.

\item If the next element of the parental final alignment context is an alignment event and the next element of the parental preliminary alignment context is an insertion event, then we consume both elements along with the next element of the current node's preliminary alignment context and add the consumed element of the current node's preliminary alignment context to the current node's final alignment context.

\item If the next element of the parental final alignment context is an alignment event and the next element of the parental preliminary alignment context is an alignment event, we must check if we are deriving the alignment for a leaf node.
If we are deriving the alignment for a leaf node, then we consume both elements along with the next element of the current node's preliminary alignment context and add the consumed element of the current node's preliminary alignment context to the current node's final alignment context.
If we are \textit{not} deriving the alignment for a leaf node, then we consume both elements along with the next element of the current node's preliminary alignment context and add the consumed element of the parental preliminary alignment context to the current node's final alignment context.

\end{itemize}

The major difference between the implied alignment algorithm presented here, and the original algorithm, is that the additional stored information allows us to decorate the final assignments in $\mathcal{O}(n * k * c)$ instead of $\mathcal{O}(n^2*k^2)$ time. 
The aforementioned $n^2$ component occurred in previous implementations using a ``back-propagation'' technique, where at each preorder step, each new gap found in the alignment was retroactively applied to every alignment derived in a previous preorder step.
Additionally, the $k^2$ component occurred in previous implementations using a Needleman-Wuncsh string alignment between the parental node and the current node in each preorder step.
By decorating all the requisite information on the nodes in the postorder traversal, then consuming this information with the ``sliding-zip'' technique, we replace these computationally expensive operations with a much more efficient algorithm.

Let $c = \frac{m}{k}$, where $k$ is the length of the longest input string, and $m$ is the length of the root node's preliminary string decoration.
In the best case that the ``perfect alignment'' is derived, where each element of all the input strings can be aligned with one of the elements of the longest input string, then $c = 1$.
In the pathological case that the ``degenerate alignment'' is derived, where no element of any of the input strings can be aligned with any of the elements of the longest input string, and all input strings are of equal length, then $c = n$.

<<<<<<< HEAD
In the preorder traversal algorithm presented above, we generate an implied alignment in $\mathcal{O}(n * k * c)$ time.
=======
In the preorder traversal algorithm presented above we generate an implied alignment in $\Theta(n * k * c)$ time.
>>>>>>> cf274e68
We must preform a the ``sliding-zip'' operation on each node in the binary tree $\mathcal{T}$, hence the factor of $n$.
The ``sliding zip'' accounts for the $k * c$ factor.

The best case runtime will be when the length of the derived alignment is the length of the longest input string, an alignment with the minimal number of elements.
In the best case, $c = 1$ and the ``sliding zip'' performed on each node performs work equal to the length of the longest input string $k$.
Hence, the best case runtime of the implied alignment algorithm is $\mathcal{O}(n*k)$ when the input strings are highly correlated and $c = 1$.

The worst case runtime will be when the length of the derived alignment is equal to the sum of the lengths of the input strings, an alignment with the maximum number of elements.
In the worst case, $c = 1$ and the ``sliding zip'' performed on each node performs work equal to the length of the longest input string $k$ times the number of input strings $n$.
Hence, the worst case runtime of the implied alignment algorithm is $\mathcal{O}(n^2*k)$ when the input strings are independent of each other and $c = n$.

%I will note the similarity and difference to implied alignment derivation mentioned by Ward's previous works.


\section{Pseudocode of pre-order traversal}

\begin{algorithm}
  \caption{Pre-order Traversal}\label{preOrder}
  \begin{algorithmic}[1]
    \Require{      A binary tree decorated with leaf     labels $inputString   \in \Sigma_{\Gamma}^{*}$}
    \Require{      A binary tree decorated with internal labels $prelimString  \in \Sigma_{\Gamma}^{*}$}
    \Ensure {$\;\;$A binary tree decorated with leaf     labels $alignedString \in \Sigma_{\Gamma}^{*}$}
    \Ensure {$\;\;$A binary tree decorated with internal labels $finalString   \in \Sigma_{\Gamma}^{*}$}
    \Function{preOrder}{$\textit{node}$}
      \If    {isRoot ( $\textit{node}$ )} \Comment{Initialize the root node}
        \State $\textit{node.finalString} \gets \Call{initializeRootString}{\textit{node.prelimString}}$
      \Else
        \State $\textit{parentFinal} \;\;\; \gets \textit{node.parent.finalString}$
        \State $\textit{parentPrelim}    \, \gets \textit{node.parent.prelimString}$
        \State $\textit{childPrelim} \;\;\;\, \gets \textit{node.prelimString}$
        \If {isLeftChildOfParent($\textit{node}$)}
          \ForEach {$\textit{context} \in \textit{parentPrelim}$}
            \State \Call{reverseContext}{$\textit{context}$}
          \EndFor
        \EndIf
        \State $\textit{v} \gets$ \Call{deriveAlignment}{$isLeaf ( \textit{node} ), \textit{parentFinal}, \textit{parentPrelim}, \textit{childPrelim}$}
        \State $\textit{node.finalString} \gets \textit{v}$
      \EndIf
    \EndFunction

    \Function{initializeRootString}{$\textit{rootString}$}
      \ForEach {$\textit{context} \in \textit{rootString}$}
        \Call{deletionToInsertion}{$\textit{context}$}
      \EndFor
    \EndFunction
      
    \Function{deletionToInsertion}{$\textit{context}$}
      \Switch{$\textit{context}$}
        \Case{$\textbf{DELETE} \;\; \textit{m} \;\; \textit{x} \;\;$}
          \Return $\textbf{INSERT} \;\; \textit{m} \;\; \textit{x} \;\;$
        \EndCase
        \Case{$\textit{v} \;\;$}
          \Return $\textit{v}$
        \EndCase
      \EndSwitch
    \EndFunction

    \Function{reverseContext}{$\textit{context}$}
      \Switch{$\textit{context}$}
        \Case{    $\textbf{ALIGN} \quad\; \textit{m} \;\;      \textit{x} \;\; \textit{y} \;\;$}
          \Return $\textbf{ALIGN} \quad\; \textit{m} \;\;      \textit{y} \;\; \textit{x} \;\;$
        \EndCase
        \Case{    $\textbf{DELETE} \;\;   \textit{m} \;\;      \textit{x} \;\;\quad$}
          \Return $\textbf{INSERT} \;\;\; \textit{m} \;\;\quad \textit{x} \;\;$
        \EndCase
        \Case{    $\textbf{INSERT} \;\;\; \textit{m} \;\;\quad \textit{y} \;\;$}
          \Return $\textbf{DELETE} \;\;   \textit{m} \;\;      \textit{y} \;\;$
        \EndCase
      \EndSwitch
    \EndFunction
  \end{algorithmic}
\end{algorithm}


\newgeometry{top=1mm, bottom=1mm}

\begin{algorithm}
  \caption{Internal Node Alignment}\label{deriveAlignment}
  \begin{algorithmic}[1]      
    \Function{deriveAlignment}{$\textit{isLeaf}, \textit{pAlignment}, \textit{pContext}, \textit{cContext}$}
      \State $\textit{del}   \;\;\quad \gets \textbf{DELETE}$ -- --
      \State $\textit{len}   \;\;\quad \gets$ \Call{length}{$\textit{pAlignment}$}
      \State $\textit{pcLen} \;        \gets$ \Call{length}{$\textit{pContext}$}
      \State $\textit{ccLen} \;        \gets$ \Call{length}{$\textit{cContext}$}
      \State $\left( \textit{i}, \textit{j}, \textit{k} \right) \gets \left( 0, 0, 0 \right)$
      \For{$\textit{i} < \textit{len}$}
        \If    {$\textit{j} \geq \textit{pcLen} \land \textit{k} \geq \textit{ccLen}$}
          \State $\textit{result}_i \gets \textit{del}$
        \ElsIf {$\textit{k} \geq \textit{ccLen}$}
          \Switch{$\textit{pAlignment}_i$}
            \Case{$\textbf{DELETE} \;\;   \textit{m} \;\;      \textit{x} \;\;\quad$}
              \State $\textit{result}_i \gets \textit{del}$
            \EndCase
            \Default{}
              \State $\textit{result}_i \gets \textit{del}$
              \State $\textit{j} \gets \textit{j} + 1$
            \EndDefault
          \EndSwitch
        \Else
          \Switch{$\textit{pAlignment}_i$}
            \Case{$\textbf{DELETE} \;\;   \textit{m} \;\;      \textit{x} \;\;\quad$}
              \State $\textit{result}_i \gets \textit{del}$
            \EndCase
            \Case{$\textbf{INSERT} \;\;\; \textit{m} \;\;\quad \textit{y} \;\;$}
              \Switch{$\textit{pContext}_j$}
                \Case{$\textbf{DELETE} \;\;   \textit{m} \;\;      \textit{x} \;\;\quad$}
                  \State $\textit{result}_i \gets \textit{del}$
                \EndCase
                \Case{$\textbf{INSERT} \;\;\; \textit{m} \;\;\quad \textit{y} \;\;$}
                  \If {$\textit{isLeaf} \land y \neq \;$\Call{getMedian}{$\textit{cContext}_k$}}
                    \State $\textit{result}_i \gets \textit{del}$
                  \Else
                    \State $\textit{result}_i \gets$ \Call{deletionToInsertion}{$\textit{cContext}_k$}
                    \State $\textit{k} \gets \textit{k} + 1$
                  \EndIf
                \EndCase
                \Case{$\textbf{ALIGN} \quad\; \textit{m} \;\;      \textit{x} \;\; \textit{y} \;\;$}
                  \State $\textit{result}_i \gets \textit{cContext}_k$
                  \State $\textit{k} \gets \textit{k} + 1$
                \EndCase
              \EndSwitch
              \State $\textit{j} \gets \textit{j} + 1$
            \EndCase
            \Case{$\textbf{ALIGN} \quad\; \textit{m} \;\;      \textit{x} \;\; \textit{y} \;\;$}
              \Switch{$\textit{pContext}_j$}
                \Case{$\textbf{DELETE} \;\;   \textit{m} \;\;      \textit{x} \;\;\quad$}
                  \State $\textit{result}_i \gets \textit{del}$
                \EndCase
                \Case{$\textbf{INSERT} \;\;\; \textit{m} \;\;\quad \textit{y} \;\;$}
                  \State $\textit{result}_i \gets \textit{cContext}_k$
                  \State $\textit{k} \gets \textit{k} + 1$
                \EndCase
                \Case{$\textbf{ALIGN} \quad\; \textit{m} \;\;      \textit{x} \;\; \textit{y} \;\;$}
                  \If {$\textit{isLeaf}$}
                    \State $\textit{result}_i \gets \textit{cContext}_k$
                  \Else
                    \State $\textit{result}_i \gets \textit{pContext}_j$
                  \EndIf
                    \State $\textit{k} \gets \textit{k} + 1$
                \EndCase
              \EndSwitch
              \State $\textit{j} \gets \textit{j} + 1$
            \EndCase
          \EndSwitch
        \EndIf  
        \State $\textit{i} \gets \textit{i} + 1$
      \EndFor
      \Return $\textit{result}$
    \EndFunction
  \end{algorithmic}
\end{algorithm}

\restoregeometry

\section{Conclusion and Empirical Examples}

We ran the implied alignment algorithm described in this paper on fungal and metazoan biological data sets to explore the runtime performance of the preorder traversal. 
Both full data sets consisted of a pre-selected tree and pre-deterimined string alignment (ie. including gaps).
The full leaf set of the tree was repeatedly pruned in half to produce a data set of doubling leaf set sizes.
The string alignment was repeatedly truncated, dropping the beginning and end of the alignment, taking the central slice of the correct length from each string, and then removing all the gaps from the alignment slice.
The pruned trees and truncated strings were used as progressively doubling inputs, to measure runtime scaling in terms of both leaf set size and string length.

Additionally, a pathological data-set was constructed to illustrate the best and worst case performance of the implied alignment algorithm.
The pathological data-set consisted of balanced binary trees which repeatedly doubled in size.
This strings of the pathological data-set consisted of a single symbol repeated a specific number of times, each string with a different alphabet element.
The lengths of the strings containing many copies of a single character were repeatedly doubled in size.
<<<<<<< HEAD
The runtime scaling of this data set was examined under two different metrics $\sigma_1$ \& $\sigma_2$.
The former would prefer substitution events over insertion or deletion events and would scale well.
The latter would prefer insertion or deletion events over substitution events and would produce the degenerate string alignment.
=======
The runtime scaling of this data set was run under two different metrics $\sigma_1$ \& $\sigma_2$.
The former would prefer substitution events over insertion or deletion events and would scale well, generating the ``perfect alignment'' and exemplifying the best case performance of the algorithm.
The latter would prefer insertion or deletion events over substitution events and would produce the degenerate string alignment, demonstrating the worst case performance.
>>>>>>> cf274e68

The number of input strings, $n$, is presented in the left column of each results table.
The maximum string length, $k$, is presented in the header row of each results table.
The data points represent the runtime for in milliseconds for the given $n$ \& $k$ value.

\begin{table}[!hbt]
\caption{Metric costs of $\sigma_1$ \& $\sigma_2$}
\label{Tab:Metrics}
\begin{minipage}{0.5\textwidth}
\centering
\begin{tabular}{c|ccccc}
$\sigma_1$ & A & C & G & T & -- \\ \hline 
        A  & 0 & 1 & 1 & 1 & 2  \\
        C  & 1 & 0 & 1 & 1 & 2  \\
        G  & 1 & 1 & 0 & 1 & 2  \\
        T  & 1 & 1 & 1 & 0 & 2  \\
        -- & 2 & 2 & 2 & 2 & 0
\end{tabular}
\caption{Prefer Align}
\end{minipage}
\hfill
\begin{minipage}{0.5\textwidth}
\centering
%\begin{table}[!hbt]
%\begin{center}
\begin{tabular}{c|ccccc}
$\sigma_2$ & A & C & G & T & -- \\ \hline 
        A  & 0 & 3 & 3 & 3 & 1  \\
        C  & 3 & 0 & 3 & 3 & 1  \\
        G  & 3 & 3 & 0 & 3 & 1  \\
        T  & 3 & 3 & 3 & 0 & 1  \\
        -- & 1 & 1 & 1 & 1 & 0
\end{tabular}
\caption{Prefer Insert/Delete}
\end{minipage}
\end{table}

%\begin{table}
%\scriptsize
%\begin{minipage}{0.5\textwidth}
%\centering
%\caption{Fungi preorder results}
%\begin{tabular}{l|l|l}%
%    \bfseries $n$ & \bfseries $k$ & \bfseries Runtime (ms)% specify table head
%    \csvreader[head to column names]{fungi-11.preorder.csv}{}% use head of csv as column names
%    {\\\hline\csvcoliii&\csvcoliv&\csvcolv}% specify your coloumns here
%\end{tabular}
%\end{minipage}
%\hfill
%\begin{minipage}{0.5\textwidth}
%\centering
%\caption{Metazoa preorder results}
%\begin{tabular}{l|l|l}%
%    \bfseries $n$ & \bfseries $k$ & \bfseries Runtime (ms)% specify table head
%    \csvreader[head to column names]{metazoa-11.preorder.csv}{}% use head of csv as column names
%    {\\\hline\csvcoliii&\csvcoliv&\csvcolv}% specify your coloumns here
%\end{tabular}
%\end{minipage}
%\end{table}

%\begin{table}
%\scriptsize
%\begin{minipage}{0.5\textwidth}
%\centering
%\caption{Best case preorder results}
%\begin{tabular}{l|l|l}%
%    \bfseries $n$ & \bfseries $k$ & \bfseries Runtime (ms)% specify table head
%    \csvreader[head to column names]{pathological-12.preorder.csv}{}% use head of csv as column names
%    {\\\hline\csvcoliii&\csvcoliv&\csvcolv}% specify your coloumns here
%\end{tabular}
%\end{minipage}
%\hfill
%\begin{minipage}{0.5\textwidth}
%\centering
%\caption{Worst case preorder results}
%\begin{tabular}{l|l|l}%
%    \bfseries $n$ & \bfseries $k$ & \bfseries Runtime (ms)% specify table head
%    \csvreader[head to column names]{pathological-31.preorder.csv}{}% use head of csv as column names
%    {\\\hline\csvcoliii&\csvcoliv&\csvcolv}% specify your coloumns here
%\end{tabular}
%\end{minipage}
%\end{table}

\newcolumntype{R}[1]{>{\raggedleft\arraybackslash}p{#1}}

\begin{table}
\scriptsize
\caption{Fungi preorder results (milliseconds)}
\begin{tabular}{R{0.6cm}|R{1cm}R{1cm}R{1cm}R{1cm}R{1cm}R{1.1cm}}%
\bfseries $n\backslash k$ &   364 &    728 &   1456 &   2913 &    5826 &   11652 \\\hline     
                      25  &   730 &   1399 &   2072 &   2664 &    5691 &    7683 \\
                      50  &  1385 &   2214 &   3497 &   5696 &   23837 &   16300 \\
                     100  &  4133 &   5301 &   9498 &  14467 &   24514 &   34216 \\
                     200  &  7238 &  11577 &  18303 &  23809 &   57262 &   78167 \\
                     400  & 12092 &  24190 &  35627 &  66681 &  140659 &  214599 \\
                     800  & 36959 &  52147 & 101514 & 217350 &  333379 &  709528 \\
                    1553  & 86631 & 137355 & 310405 & 487501 & 1462000 & 1743000
\label{Tab:Fungi}
\end{tabular}

%\end{table}
%\begin{table}
\scriptsize
\caption{Metazoa preorder results (milliseconds)}
\begin{tabular}{R{0.6cm}|R{1cm}R{1cm}R{1cm}R{1cm}R{1cm}R{1.1cm}}%
\bfseries $n\backslash k$ &   1134 &   2269 &   4539 &    9079 &   18158 &   36317 \\\hline     
                      25  &    420 &    612 &   1068 &    3401 &    5902 &    9787 \\
                      50  &    979 &   1543 &   3074 &    8333 &   15272 &   27715 \\
                     100  &   1824 &   3668 &   7526 &   17478 &   33379 &   64810 \\
                     200  &   3874 &  12721 &  29071 &   56608 &   97899 &  187654 \\
                     400  &  14621 &  29731 &  63591 &  162526 &  347680 &  501298 \\
                     800  &  49024 &  88415 & 225158 &  503264 &  787639 & 1670000 \\
                    1766  & 194138 & 365731 & 726205 & 1533000 & 2889000 & 6925000
\label{Tab:Metazoa}
\end{tabular}
%\end{table}
%\begin{table}
\scriptsize
\caption{Best case preorder results (milliseconds)}
\begin{tabular}{R{0.6cm}|R{1cm}R{1cm}R{1cm}R{1cm}R{1cm}}%
\bfseries $n\backslash k$ &     25 &     50 &    100 &     200 &     400 \\\hline     
                       4  &     21 &    118 &     46 &     118 &     270 \\
                       8  &     50 &     49 &    103 &     207 &     382 \\
                      16  &     54 &    130 &    203 &     400 &     887 \\
                      32  &    138 &    233 &    446 &     925 &    1786 \\
                      64  &    249 &    466 &    881 &    1769 &    3584
\label{Tab:Best}
\end{tabular}
%\end{table}
%\begin{table}
\scriptsize
\caption{Worst case preorder results (milliseconds)}
\begin{tabular}{R{0.6cm}|R{1cm}R{1cm}R{1cm}R{1cm}R{1cm}}%
\bfseries $n\backslash k$ &     25 &     50 &    100 &     200 &     400 \\\hline     
                       4  &    127 &     60 &    165 &     244 &     604 \\
                       8  &    336 &    240 &   1223 &    1002 &    2167 \\
                      16  &    994 &    997 &   1937 &    3896 &    8369 \\
                      32  &   1726 &   3938 &   7070 &   15197 &   33148 \\
                      64  &   6743 &  13620 &  28416 &   63780 &  145712
\label{Tab:Worst}
\end{tabular}
\end{table}

\begin{figure}[h]
\centering
\begin{minipage}{0.49\textwidth}
\centering
\caption{Fungi preorder runtime}
\label{Fig:Fungi}
\includegraphics[width=1.05\textwidth]{fungi-preorder.png}
\end{minipage}
\hfill
\begin{minipage}{0.49\textwidth}
\centering
\caption{Metazoa preorder runtime}
\label{Fig:Metazoa}
\includegraphics[width=1.05\textwidth]{metazoa-preorder.png}
\end{minipage}

\begin{minipage}{0.49\textwidth}
\centering
\caption{Best case preorder runtime}
\label{Fig:Best}
\includegraphics[width=1.05\textwidth]{pathological-12-preorder.png}
\end{minipage}
\hfill
\begin{minipage}{0.49\textwidth}
\centering
\caption{Worst case preorder runtime}
\label{Fig:Worst}
\includegraphics[width=1.05\textwidth]{pathological-31-preorder.png}
\end{minipage}
\end{figure}

The fungal and metazoan sequence data sets show a near linear runtime with respect to the number of input strings and linear runtime with respect to string length. 
These biological data sets show that the ``real world'' use case performs close to the best case runtime.
See Tables \ref{Tab:Fungi} \& \ref{Tab:Metazoa} and Figures \ref{Fig:Fungi} \& \ref{Fig:Metazoa}.

The pathological data sets shows the stark runtime difference between the best case $\mathcal{O}(n * k)$ and worst case $\mathcal{O}(n^2 * k)$ runtimes. See Tables \ref{Tab:Best} \& \ref{Tab:Worst} and Figures \ref{Fig:Best} \& \ref{Fig:Worst}.

\textbf{NOTE}
Expand on the results. 
Consider adding the average $c$ value of each data set. 
Consider calculating the best fit line for an exponential function to get the average exponent of $n$.

\section{Why `Implied' Alignment}

The algorithm originally described by \cite{Wheeler2003} was given the name implied alignment to differentiate it from other methods (e.g. sum-of-pairs alignment) unconnected to the vertex string assignments `implied' by the binary tree on a given leaf-set. 
However, it is worth articulating exactly how the alignment we derive is \emph{implied} by the tree.  
In short, it is the lack of associativity of the heuristic function $\oplus$.

If we are given a rooted binary tree $\mathcal{T} = ((A,B),(C,D))$ with leaves $A, B, C, D \in \Sigma^{*}$ then the ancestral state of the root node defined by the heuristic function $\oplus$ would be $((A \oplus B) \oplus (C \oplus D))$. 
In fact, the ancestral state of any internal node defined by the heuristic function $\oplus$ can be calculated by applying $\oplus$ recursively to the subtree of the internal node. 
The binary structure of the tree directly implies the precedence of each application of the heuristic function $\oplus$ in the final result. Since the heuristic function $\oplus$ need not be associative, the tree $((A,(B,C)),D)$ evaluated as $((A \oplus (B \oplus C)) \oplus D)$, is likely to yield different results. 
However, since the heuristic function $\oplus$ is commutative, transposing any child nodes between the left and right positions of their parent will result in a tree that yields the same internal values. 
For example consider such a transposed tree $\mathcal{T'}$:

\begin{align*}
  eval(\mathcal{T'}) &= eval((D,C),(B,A))
\\  &= ((D \oplus C) \oplus (B \oplus A))
\\  &= ((C \oplus D) \oplus (B \oplus A))
\\  &= ((C \oplus D) \oplus (A \oplus B))
\\  &= ((A \oplus B) \oplus (C \oplus D))
\\  &= eval((A,B),(C,D))
\\  &= eval(\mathcal{T})
\end{align*}

This commutative property and lack of an associative property is why the alignment is implied by the tree on the leaf-set under the heuristic function $\oplus$ and not the unique alignment on all trees for the leaf-set under the heuristic function $\oplus$. 
Clearly, a heuristic function $\oplus$ that is both commutative \emph{and} associative using the algorithm described in this paper would yield the same alignment on all trees for a given leaf-set.

String alignment is of paramount importance in phylogenetic search, though when the string alignment occurs can be a matter of contention.
<<<<<<< HEAD
Traditionally all input sequence strings are aligned first, and that alignment is held constant as a phylogenetic tree is searched for on this alignment.
A more modern method of dynamic homology has been described by \citep{Wheeler1996}, in which string are not pre-aligned, but rather the strings are compared vertex by vertex on the current tree under consideration in the phylogentic search.  Although implied alignments are not required to identify phylogenetic trees that are heuristically `best,' they can be used in enhanced tree search heuristics during a dynamic homology search (as in POY) or as the basis of a search itself as with more traditional approaches.

How the a string alignment is used in a phylogenetic search leads to an important distinction in interpreting the meaning of the resulting string alignment.
When performing the traditional methodology of aligning strings then searching on the static alignment, the resulting topology of the phylogenetic search is implied by the initial alignment.
When using implied alignment to search on a dynamic homology, the alignments depend on the toplogy.

%See figure from this other paper Ward will note, as a good example of how Implied Alignment differs from a traditional multiple sequence alignment algorithm.
=======
Traditionally strings are aligned first, and that alignment is held constant as a phylogenetic tree is searched for on this alignment.
A more modern method of dynamic homology has been decribed by \citep{Wheeler1996}, in which string are not pre-aligned, but rather the strings are aligned on the current tree under consideration in the phylogentic search via implied alignment.
How the a string alignment is used in a phylogenetic search leads to an important distiction in interpreting the meaning of the resulting string alignment.
When performing the traditional methodology of aligning strings then searching on the static alignment, the resulting topology of the phylogenetic search is implied by the inital alignment.
When using implied alignment to search on a dynamic homology, the alignments depend on the topology.

\textbf{NOTE}
See figure from this other paper Ward will note, as a good example of how Implied Alignment differs from a traditional multiple sequece aligment algorithm.
>>>>>>> cf274e68


\section{Future work}
If a heuristic function $\otimes$ that was both commutative and associative and with sufficiently low error could be defined, then the iterative approximation \citep{Wheeler2003a} could be dramatically improved upon. 
Even an incredibly expensive, poly-time heuristic function $\otimes$ would have it's cost amortized over the tree-space search because the heuristic would only need to be applied once to a dynamic homology and then an implied alignment generated which would be the same for all trees in the tree space. 
The iterative approximation would cease needing to be iterative and rather be an \emph{invariant} approximation.

\section{Acknowledgements}
We would like to thank Eric Ford, Katherine St. John, and Erilia Wu for insightful discussions. This work was supported by DARPA SIMPLEX (``Integrating Linguistic, Ethnographic, and Genetic Information of Human Populations: Databases and Tools,'' DARPA-BAA-14-59 SIMPLEX TA-2, 2015-2018)
 and Robert J. Kleberg Jr. and Helen C. Kleberg foundation grant ``Mechanistic Analyses of Pancreatic Cancer Evolution''.

\newpage
\bibliography{big-refs-3}

\end{document}
\grid
\grid<|MERGE_RESOLUTION|>--- conflicted
+++ resolved
@@ -332,11 +332,7 @@
 In the best case that the ``perfect alignment'' is derived, where each element of all the input strings can be aligned with one of the elements of the longest input string, then $c = 1$.
 In the pathological case that the ``degenerate alignment'' is derived, where no element of any of the input strings can be aligned with any of the elements of the longest input string, and all input strings are of equal length, then $c = n$.
 
-<<<<<<< HEAD
 In the preorder traversal algorithm presented above, we generate an implied alignment in $\mathcal{O}(n * k * c)$ time.
-=======
-In the preorder traversal algorithm presented above we generate an implied alignment in $\Theta(n * k * c)$ time.
->>>>>>> cf274e68
 We must preform a the ``sliding-zip'' operation on each node in the binary tree $\mathcal{T}$, hence the factor of $n$.
 The ``sliding zip'' accounts for the $k * c$ factor.
 
@@ -503,15 +499,10 @@
 The pathological data-set consisted of balanced binary trees which repeatedly doubled in size.
 This strings of the pathological data-set consisted of a single symbol repeated a specific number of times, each string with a different alphabet element.
 The lengths of the strings containing many copies of a single character were repeatedly doubled in size.
-<<<<<<< HEAD
+
 The runtime scaling of this data set was examined under two different metrics $\sigma_1$ \& $\sigma_2$.
 The former would prefer substitution events over insertion or deletion events and would scale well.
 The latter would prefer insertion or deletion events over substitution events and would produce the degenerate string alignment.
-=======
-The runtime scaling of this data set was run under two different metrics $\sigma_1$ \& $\sigma_2$.
-The former would prefer substitution events over insertion or deletion events and would scale well, generating the ``perfect alignment'' and exemplifying the best case performance of the algorithm.
-The latter would prefer insertion or deletion events over substitution events and would produce the degenerate string alignment, demonstrating the worst case performance.
->>>>>>> cf274e68
 
 The number of input strings, $n$, is presented in the left column of each results table.
 The maximum string length, $k$, is presented in the header row of each results table.
@@ -723,7 +714,6 @@
 Clearly, a heuristic function $\oplus$ that is both commutative \emph{and} associative using the algorithm described in this paper would yield the same alignment on all trees for a given leaf-set.
 
 String alignment is of paramount importance in phylogenetic search, though when the string alignment occurs can be a matter of contention.
-<<<<<<< HEAD
 Traditionally all input sequence strings are aligned first, and that alignment is held constant as a phylogenetic tree is searched for on this alignment.
 A more modern method of dynamic homology has been described by \citep{Wheeler1996}, in which string are not pre-aligned, but rather the strings are compared vertex by vertex on the current tree under consideration in the phylogentic search.  Although implied alignments are not required to identify phylogenetic trees that are heuristically `best,' they can be used in enhanced tree search heuristics during a dynamic homology search (as in POY) or as the basis of a search itself as with more traditional approaches.
 
@@ -732,16 +722,7 @@
 When using implied alignment to search on a dynamic homology, the alignments depend on the toplogy.
 
 %See figure from this other paper Ward will note, as a good example of how Implied Alignment differs from a traditional multiple sequence alignment algorithm.
-=======
-Traditionally strings are aligned first, and that alignment is held constant as a phylogenetic tree is searched for on this alignment.
-A more modern method of dynamic homology has been decribed by \citep{Wheeler1996}, in which string are not pre-aligned, but rather the strings are aligned on the current tree under consideration in the phylogentic search via implied alignment.
-How the a string alignment is used in a phylogenetic search leads to an important distiction in interpreting the meaning of the resulting string alignment.
-When performing the traditional methodology of aligning strings then searching on the static alignment, the resulting topology of the phylogenetic search is implied by the inital alignment.
-When using implied alignment to search on a dynamic homology, the alignments depend on the topology.
-
-\textbf{NOTE}
-See figure from this other paper Ward will note, as a good example of how Implied Alignment differs from a traditional multiple sequece aligment algorithm.
->>>>>>> cf274e68
+
 
 
 \section{Future work}
