--- conflicted
+++ resolved
@@ -210,9 +210,7 @@
 Both of these constraints with be discussed later.
 These constraints are necessary but not sufficient for a logically consistent implied alignment to be inferred on the heuristic alignment function.
 
-<<<<<<< HEAD
-\section*{An example heuristic function}
-=======
+
 \section{Overview of Implied Alignment the Algorithm}
 
 The IA algorithm provides a MSA for a binary tree $\mathcal{T}$ of $n$ leaves, each leaf containing a string with symbols in $\Sigma$ and of length at most $k$.
@@ -240,8 +238,9 @@
 We will show that this tagging and ``zipping'' process is a substantial improvement over previous work. 
 It is worth noting that this tagging is compact from an information theoretic perspective, representing only two additional bits of information per element.
 
-\section{Definition of an example heuristic function}
->>>>>>> c3ae8564
+
+\section*{An example heuristic function}
+
 We will provide an example definition of $\otimes$ in Algorithm \ref{Alg:pairwiseAlignment} sufficient for the Implied Alignment algorithm, though there are other sufficient definitions of $\otimes$.
 One candidate function fitting the description of $\otimes$ can be defined by making a slight modification to the Needleman-Wunsch \citep{Needleman1970} algorithm for pairwise string alignment.
 This algorithm is very similar to DO.
@@ -268,142 +267,9 @@
 
 Note that $\sigma$ presented in throughout the pseudocode below can represent a more complex metric, such as using affine or logarithmic affine gap costs. For usage see Algorithms \ref{Alg:pairwiseAlignment},  \ref{Alg:matrixDefinition}, and \ref{Alg:matrixTraceback}.
 
-<<<<<<< HEAD
 
 \section*{Description of post-order traversal}
-The post-order traversal (from the leaves to the root) of the binary tree $\mathcal{T}$ is a straightforward procedure.
-=======
-\begin{algorithm}
-  \caption{Example $\otimes$ definition}\label{Alg:pairwiseAlignment}
-  \begin{algorithmic}[1]
-    \Require{$lhs, \; rhs \in \Sigma_{\Gamma}^{*}$ }
-    \Ensure{$\;\;\,\Sigma_{\Gamma}^{*}$}
-    \Function{$\otimes$}{$\textit{lhs},\, \textit{rhs}$}
-      \newline
-      \Comment{Conditionals here are required to ensure commutivity of $\otimes$.}
-      \If    {$\textit{lhs} = \textit{rhs}$}
-        \State \Return $\textit{lhs}$
-      \ElsIf {$\textit{lhs} < \textit{rhs}$}
-        \State \Return $\Call{MatrixTraceback}{\sigma, \textit{lhs}, \textit{rhs}}$
-      \Else
-        \State \Return $\Call{MatrixTraceback}{\sigma, \textit{rhs}, \textit{lhs}}$
-      \EndIf
-    \EndFunction
-  \end{algorithmic}
-\end{algorithm}
-
-\begin{algorithm}
-	\caption{Post-order Traversal}\label{post-order}
-	\begin{algorithmic}[1]
-		\Require{A binary tree decorated with leaf $\;$ labels $\;\;\, inputString \in \Sigma^{*}$ }
-		\Ensure{$\;\,$ A binary tree decorated with node labels $prelimString \in \Sigma_{\Gamma}^{*}$ }
-		%    \Procedure{post-order(n)}{}
-		\Function{PostOrder}{$\textit{node}$}
-		\If   {isLeaf ( $\textit{node}$ )} \Comment{Lift leaf label into preliminary context}
-		\State $\textit{node.cost} \gets 0$
-        \State $\textit{node.prelimString} \gets \Call{InitializeString}{\textit{node.inputString}}$
-		%        \If {isOfType ($\Sigma^{*}$, $\textit{node.prelimString}$ )}
-		%          \State $\textit{node.prelimString} \gets \Call{initializeString}{node.prelimString}$
-		%sy        \EndIf
-		\Else \Comment{Recursively combine preliminary contexts}
-		\State $\textit{lhs}\,  \gets \Call{PostOrder}{\textit{node.children.first}}$
-		\State $\textit{rhs}  \gets \Call{PostOrder}{\textit{node.children.second}}$
-		\State $\left(\textit{alignCost}, \textit{alignContext}\right) \gets \textit{lhs.prelimString} \otimes \textit{rhs.prelimString}$
-		\State $\textit{node.cost} \gets \textit{alignCost} + \textit{lhs.cost} + \textit{rhs.cost}$
-		\State $\textit{node.prelimString} \gets \textit{alignContext}$
-		\EndIf
-		\EndFunction
-	\end{algorithmic}
-\end{algorithm}
-
-\begin{algorithm}
-  \caption{Generate the alignment matrix of $\otimes$}\label{Alg:matrixDefinition}
-  \begin{algorithmic}[1]
-    \Require{$lesser,\, longer \in \Sigma_{\Gamma}^{*}$}
-    \Require{$\sigma \colon \left(( \Sigma_{\Gamma}, \Sigma_{\Gamma}\right) \rightarrow \left(\NonNegReals, \Sigma_{\Gamma} \right)$}
-    \Require{$i \, \in \left[-1, \; \vert \textit{lesser} \,\;\vert - 1 \right] \subset \mathbb{Z}$}
-    \Require{$j    \in \left[-1, \; \vert \textit{longer} \,  \vert - 1 \right] \subset \mathbb{Z}$}
-    \Ensure{$\;\;\,(\NonNegReals$, $\mathbf{Arrow})$}
-    \Function{MatrixDefinition}{$\textit{lesser},\, \textit{longer},\, \sigma,\, i,\, j$}
-      \If   {$i < 0 \lor j < 0$} \Comment{Outside of matrix is infinite cost}
-        \State \Return $\left( \infty, \nwarrow \right)$
-      \ElsIf{$i = 0 \land j = 0$} \Comment{Handle the origin}
-        \State \Return $\left( 0, \nwarrow \right)$
-      \ElsIf{$j \neq 0 \land \textit{longer}_{j-1}      = \textbf{--}$} \Comment{Preserve input gap}
-        \State $\left(\textit{leftCost}, \_ \right) \gets \Call{MatrixDefinition}{\textit{lesser}, \textit{longer}, \sigma, i, j - 1}$
-        \State \Return $\left( \textit{leftCost}, \leftarrow \right)$
-      \ElsIf{$i \neq 0 \land \textit{lesser}_{i-1} \,\; = \textbf{--}$} \Comment{Preserve input gap}
-        \State $\left(\textit{aboveCost}, \_ \right) \gets \Call{MatrixDefinition}{\textit{lesser}, \textit{longer}, \sigma, i, j - 1}$
-        \State \Return $\left( \textit{aboveCost}, \uparrow, \textbf{--} \right)$
-      \Else \Comment{General recursive case}
-        \State $x \gets \sigma \left(           \textit{longer}_{j-1}, \textit{lesser}_{i-1} \right)$
-        \State $y \gets \sigma \left(           \textit{longer}_{j-1}, \quad\quad\quad \textbf{--} \right)$
-        \State $z \gets \sigma \left( \quad\quad\quad\;\, \textbf{--}, \textit{lesser}_{i-1} \right)$
-        \State $\left( minCost, minDir \right) \gets \Call{GetMinimal}{x, y, z}$
-        \If {$\left( \textit{minDir}, \textit{minDir} \right) = \left( \nwarrow, \textbf{--} \right)$} \Comment{Aligned gap is insertion}
-          \State \Return $\left( minCost, \leftarrow, \textbf{--} \right)$
-        \Else
-          \State \Return $\left( minCost, minDir \right)$
-        \EndIf
-      \EndIf
-    \EndFunction
-  \end{algorithmic}
-\end{algorithm}
-
-\begin{algorithm}
-  \caption{Consume the alignment matrix of $\otimes$, returning the alignment and cost}\label{Alg:matrixTraceback}
-  \begin{algorithmic}[1]
-    \Require{$lesser,\; longer \in \Sigma_{\Gamma}^{*}$}
-    \Require{$\sigma \colon \left( \Sigma_{\Gamma}, \Sigma_{\Gamma}\right) \rightarrow \left(\NonNegReals, \Sigma_{\Gamma} \right)$}
-    \Ensure{$\;\;\,(\NonNegReals$, $\Sigma_{\Gamma}^{*})$}
-
-    \Function{MatrixTraceback}{$\textit{lesser},\, \textit{longer}$}
-      \State $\left( i, j \right) \gets \left( \vert \textit{lesser} \;\vert - 1,\; \vert \textit{longer} \;\vert - 1 \right)$
-      \State \Return $\left( alignedCost, \_ \right) \gets \Call{MatrixDefinition}{\textit{lesser}, \textit{longer}, \sigma, i, j}$
-      \State $alignedStr \gets \left[ \,\right]$
-      \While{$\left( i, j \right) > \left( 0, 0 \right)$}
-        \State $\left( \_, dirArrow\right) \gets \Call{MatrixDefinition}{\textit{lesser}, \textit{longer}, \sigma, i, j}$
-        \Switch{$\textit{dirArrow}$}
-          \Case{$\leftarrow$}
-            \State $\left( i, j\right) \gets \left( i \quad\;\;, j - 1       \right)$
-            \State $nextElement \gets \textbf{\texttt{DELETE}}\;\; \textit{longer}_{j-1}$
-          \EndCase
-          \Case{$\uparrow$}
-            \State $\left( i, j\right) \gets \left( i - 1      , j \quad\;\; \right)$
-            \State $nextElement \gets \textbf{\texttt{INSERT}} \hspace{1.9cm} \textit{lesser}_{i-1}$
-          \EndCase
-          \Case{$\nwarrow$}
-            \State $\left( i, j\right) \gets \left( i - 1      , j - 1       \right)$
-            \State $nextElement \gets \textbf{\texttt{ALIGN}} \quad \textit{longer}_{j-1} \;\; \textit{lesser}_{i-1}$
-          \EndCase
-        \EndSwitch
-        \State $alignedStr \gets nextElement + alignedStr$
-      \EndWhile
-      \State \Return $\left(alignedCost, alignedStr \right)$
-    \EndFunction
-  \end{algorithmic}
-\end{algorithm}
-
-\begin{algorithm}
-  \caption{Get the minimal directional matrix context from the $3$ inputs}\label{Alg:getMinimal}
-  \begin{algorithmic}[1]
-    \Require{$diagCost, \; rightCost, \; downCost \in \NonNegReals$}
-    \Require{Total ordering over $\mathbf{Arrow}$ defined as: $\nwarrow \; < \; \leftarrow \; < \; \uparrow$}
-    \Ensure{$\;\;\,\left(\NonNegReals, \mathbf{Arrow} \right)$}
-    \Function{GetMinimal}{$diagCost,\, rightCost,\, downCost$}
-      \State \Return $minimumBy \; \left(\lambda \left(c, d \right) \rightarrow \textbf{comparing}\; c \; \textbf{then} \; d\right)$\newline\hspace*{3.85cm}
-      $[\, \left(\;\;diagCost, \;      \nwarrow    \right)$\newline\hspace*{3.85cm}
-      $,\, \left(\, rightCost, \, \leftarrow    \right)$\newline\hspace*{3.85cm}
-      $,\, \left(    downCost, \;   \uparrow \; \right)$\newline\hspace*{3.85cm}
-      $]$
-    \EndFunction
-  \end{algorithmic}
-\end{algorithm}
-
-
-\section{Description of post-order traversal}
 The post-order traversal (from the leaves to the root) of the binary tree $\mathcal{T}$ is a straightforward procedure, see Algorithm \ref{post-order}.
->>>>>>> c3ae8564
 We assign preliminary contexts and costs to each node, $n_x$, of $\mathcal{T}$.
 These preliminary contexts will be consumed to assign a final string alignment in a subsequent pre-order traversal of the tree.
 The post-order traversal described here is very similar to the DO post-order traversal described by \cite{Wheeler2003}, differing only in the use of $\otimes$ which captures the preliminary context of a subtree, instead of generating a preliminary median string assignment.
@@ -424,29 +290,7 @@
 Then post-order traversal runs in $\mathcal{O}(H(k) * n)$ time and space, where $n$ is the number of leaves in the binary tree $\mathcal{T}$.
 If we were to use Ukkonnen's method with the $\otimes$ described in Algorithm \ref{Alg:pairwiseAlignment}, the post-order traversal would run in $\mathcal{O}(k * \log  k * n)$ average case time and space.
 
-<<<<<<< HEAD
-\section*{Description of pre-order traversal}
-=======
-\section{Pseudocode of post-order traversal}
-
-\begin{algorithm}
-  \caption{String Initialization}\label{string-initialization}
-  \begin{algorithmic}[1]
-    \Require{$inputString \in \Sigma^{*}$ }
-    \Ensure{$\;\;\,\Sigma_{\Gamma}^{*}$ }
-    \Function{InitializeString}{$\textit{inputString}$}
-      \State $i \gets \vert\textit{inputString} \;\vert - 1,$
-      \While{$i \geq 0$}
-        \State $\textit{inputString}_i \gets \textbf{\texttt{ALIGN}} \; \left\{ \textit{inputString}_i\right\} \left\{ \textit{inputString}_i \right\} \left\{ \textit{inputString}_i \right\}$
-      \EndWhile
-      \Return $\textit{inputString}$
-    \EndFunction
-  \end{algorithmic}
-\end{algorithm}
-
-
-\section{Description of pre-order traversal for final alignments}
->>>>>>> c3ae8564
+\section*{Description of pre-order traversal for final alignments}
 The pre-order traversal (from the root to the leaves) of the binary tree $\mathcal{T}$ consumes the preliminary context decorations created in the post-order traversal in order to assign final alignment decorations to each node.
 First, the root node must be initialized for the pre-order traversal by assigning the final alignment as the preliminary context, replacing all deletion events in the preliminary context with insertion events.
 This is required because, at the root node, deletion events originate from alignments of the left subtree and insertion events originate from alignments of the right subtree, however the origin of these events are indistinguishable at the root node.
@@ -540,115 +384,8 @@
 In the worst case, $m \gg 1$, and the ``sliding zip'' performed on each node performs work equal to the length of the longest input string, $k$, times the number of input strings, $n$.
 Hence, the worst case runtime of the implied alignment algorithm is $\mathcal{O}(k * n^2)$ when the input strings are independent of each other.
 
-<<<<<<< HEAD
 
 \section*{Methods}
-=======
-%I will note the similarity and difference to implied alignment derivation mentioned by Ward's previous works.
-
-
-\section{Pseudocode of pre-order traversal}
-
-\begin{algorithm}
-  \caption{Pre-order Traversal}\label{pre-order}
-  \begin{algorithmic}[1]
-    \Require{      A binary tree decorated with node labels $prelimString  \in \Sigma_{\Gamma}^{*}$}
-    \Ensure {$\;\,$ A binary tree decorated with node labels \enskip $finalString   \in \Sigma_{\Gamma}^{*}$}
-    \Function{PreOrder}{$\textit{node}$}
-      \If    {isRoot ( $\textit{node}$ )} \Comment{Initialize the root node}
-        \State $\textit{node.finalString} \gets \textit{node.prelimString}$
-      \Else  \Comment{Derive alignment for node}
-        \State $\textit{parentFinal} \;\;\; \gets \textit{node.parent.finalString}$
-        \State $\textit{parentPrelim}    \, \gets \textit{node.parent.prelimString}$
-        \State $\textit{childPrelim} \;\;\;\, \gets \textit{node.prelimString}$
-        \State $\textit{v} \gets$ \Call{DeriveAlignment}{$isLeft ( \textit{node} ), \textit{parentFinal}, \textit{parentPrelim}, \textit{childPrelim}$}
-        \State $\textit{node.finalString} \gets \textit{v}$
-      \EndIf
-    \EndFunction
-
-  \end{algorithmic}
-\end{algorithm}
-
-\begin{algorithm}
-  \label{Alg:pre-order}
-  \caption{Non-root Node Alignment}\label{deriveAlignment}
-  \begin{algorithmic}[1]
-    \Require{$isLeft \in \left\{ True,\, False \right\}$}
-    \Require{$\textit{pAlignment},\, \textit{pContext},\, \textit{cContext} \in \Sigma_{\Gamma}^*$}
-    \Ensure {$\;\;\,\Sigma_{\Gamma}^{*}$}
-    \Function{DeriveAlignment}{$\textit{isLeft},\,  \textit{pAlignment},\, \textit{pContext},\, \textit{cContext}$}
-      \State $\textit{paLen} \enskip \gets$ \Call{length}{$\textit{pAlignment}$}
-      \State $\textit{ccLen} \enskip\, \gets$ \Call{length}{$\textit{cContext}$}
-      \State $\left( \textit{i}, \textit{j}, \textit{k} \right) \;\gets \left( 0, 0, 0 \right)$
-      \For{$\textit{i} < \textit{paLen}$}
-        \If    {$\textit{k} \geq \textit{ccLen}$} \Comment{Case 0}
-          \State $\textit{result}_i \gets \texttt{GAPPED}$
-        \Else
-          \If {$\enskip \textit{pAlignment}_i = \texttt{ALIGN}$\Comment{Case 1}\par\hskip\algorithmicindent \quad\enskip
-          	$\lor \left( \textit{pAlignment}_i = \textit{pContext}_j = \texttt{DELETE} \land \;\;\, isLeft \right)$\Comment{Case 2}\par\hskip\algorithmicindent\quad\enskip
-          	$\lor \left( \textit{pAlignment}_i = \textit{pContext}_j = \texttt{INSERT} \land \neg   isLeft \right)$\Comment{Case 3}\par\hskip\algorithmicindent$\;\;\;$}  
-            \State $\textit{result}_i \gets \textit{cContext}_k$
-            \State $\textit{k} \gets \textit{k} + 1$
-          \Else \Comment{Case 4}
-            \State $\textit{result}_i \gets \texttt{GAPPED}$
-          \EndIf
-          
-          
-%          \Switch{$\textit{pAlignment}_i$}
-%            
-%            \Case{$\texttt{ALIGN}$} \Comment{Case 1}
-%            \State $\textit{result}_i \gets \textit{cContext}_k$
-%            \State $\textit{k} \gets \textit{k} + 1$
-%            \EndCase
-%                      
-%            \Case{$\texttt{DELETE}}$
-%              \Switch{$\textit{pContext}_j$}
-%                \Case{$\texttt{DELETE}$} \Comment{Case 2}
-%                \State $\textit{result}_i \gets \texttt{GAPPED}$
-%                \EndCase
-%                \Default \Comment{Case 3}
-%                \State $\textit{result}_i \gets \textit{cContext}_k$
-%                \State $\textit{k} \gets \textit{k} + 1$
-%                \EndDefault
-%              \EndSwitch
-%            \EndCase
-%            
-%            \Case{$\texttt{INSERT}$} 
-%              \Switch{$\textit{pContext}_j$}
-%                \Case{$\texttt{INSERT}$} \Comment{Case 4}
-%                \State $\textit{result}_i \gets \textit{cContext}_k$
-%                \State $\textit{k} \gets \textit{k} + 1$
-%                \EndCase
-%                \Default \Comment{Case 5}
-%                \State $\textit{result}_i \gets \texttt{GAPPED}$
-%                \EndDefault
-%              \EndSwitch
-%            \EndCase
-%
-%            \Case{$\texttt{GAPPED}$} \Comment{Case 6}
-%            \State $\textit{result}_i \gets \texttt{GAPPED}$
-%            \EndCase
-%
-%          \EndSwitch
-          
-          \State $\textit{j} \gets \textit{j} + 1$
-        \EndIf
-        \State $\textit{i} \gets \textit{i} + 1$
-      \EndFor
-      \Return $\textit{result}$
-    \EndFunction
-  \end{algorithmic}
-\end{algorithm}
-
-\begin{figure}[h]
-	\caption{Example pre-order alignment for a \textit{right} subtree}
-	\label{Fig:Examplepre-order}
-	\vspace{2ex}
-	\includegraphics{example-preorder.eps}
-\end{figure}
-
-\section{Conclusion and Empirical Examples}
->>>>>>> c3ae8564
 
 An example Haskell implementation of the implied alignment algorithm described above, along with a script to replicate the results discussed below can both be found here: 
 
@@ -1072,6 +809,245 @@
 	
 	\section*{Algorithms}
 	
+	
+	\begin{algorithm}
+		\caption{Example $\otimes$ definition}\label{Alg:pairwiseAlignment}
+		\begin{algorithmic}[1]
+			\Require{$lhs, \; rhs \in \Sigma_{\Gamma}^{*}$ }
+			\Ensure{$\;\;\,\Sigma_{\Gamma}^{*}$}
+			\Function{$\otimes$}{$\textit{lhs},\, \textit{rhs}$}
+			\newline
+			\Comment{Conditionals here are required to ensure commutivity of $\otimes$.}
+			\If    {$\textit{lhs} = \textit{rhs}$}
+			\State \Return $\textit{lhs}$
+			\ElsIf {$\textit{lhs} < \textit{rhs}$}
+			\State \Return $\Call{MatrixTraceback}{\sigma, \textit{lhs}, \textit{rhs}}$
+			\Else
+			\State \Return $\Call{MatrixTraceback}{\sigma, \textit{rhs}, \textit{lhs}}$
+			\EndIf
+			\EndFunction
+		\end{algorithmic}
+	\end{algorithm}
+	
+	\begin{algorithm}
+		\caption{Post-order Traversal}\label{post-order}
+		\begin{algorithmic}[1]
+			\Require{A binary tree decorated with leaf $\;$ labels $\;\;\, inputString \in \Sigma^{*}$ }
+			\Ensure{$\;\,$ A binary tree decorated with node labels $prelimString \in \Sigma_{\Gamma}^{*}$ }
+			%    \Procedure{post-order(n)}{}
+			\Function{PostOrder}{$\textit{node}$}
+			\If   {isLeaf ( $\textit{node}$ )} \Comment{Lift leaf label into preliminary context}
+			\State $\textit{node.cost} \gets 0$
+			\State $\textit{node.prelimString} \gets \Call{InitializeString}{\textit{node.inputString}}$
+			%        \If {isOfType ($\Sigma^{*}$, $\textit{node.prelimString}$ )}
+			%          \State $\textit{node.prelimString} \gets \Call{initializeString}{node.prelimString}$
+			%sy        \EndIf
+			\Else \Comment{Recursively combine preliminary contexts}
+			\State $\textit{lhs}\,  \gets \Call{PostOrder}{\textit{node.children.first}}$
+			\State $\textit{rhs}  \gets \Call{PostOrder}{\textit{node.children.second}}$
+			\State $\left(\textit{alignCost}, \textit{alignContext}\right) \gets \textit{lhs.prelimString} \otimes \textit{rhs.prelimString}$
+			\State $\textit{node.cost} \gets \textit{alignCost} + \textit{lhs.cost} + \textit{rhs.cost}$
+			\State $\textit{node.prelimString} \gets \textit{alignContext}$
+			\EndIf
+			\EndFunction
+		\end{algorithmic}
+	\end{algorithm}
+	
+	\begin{algorithm}
+		\caption{Generate the alignment matrix of $\otimes$}\label{Alg:matrixDefinition}
+		\begin{algorithmic}[1]
+			\Require{$lesser,\, longer \in \Sigma_{\Gamma}^{*}$}
+			\Require{$\sigma \colon \left(( \Sigma_{\Gamma}, \Sigma_{\Gamma}\right) \rightarrow \left(\NonNegReals, \Sigma_{\Gamma} \right)$}
+			\Require{$i \, \in \left[-1, \; \vert \textit{lesser} \,\;\vert - 1 \right] \subset \mathbb{Z}$}
+			\Require{$j    \in \left[-1, \; \vert \textit{longer} \,  \vert - 1 \right] \subset \mathbb{Z}$}
+			\Ensure{$\;\;\,(\NonNegReals$, $\mathbf{Arrow})$}
+			\Function{MatrixDefinition}{$\textit{lesser},\, \textit{longer},\, \sigma,\, i,\, j$}
+			\If   {$i < 0 \lor j < 0$} \Comment{Outside of matrix is infinite cost}
+			\State \Return $\left( \infty, \nwarrow \right)$
+			\ElsIf{$i = 0 \land j = 0$} \Comment{Handle the origin}
+			\State \Return $\left( 0, \nwarrow \right)$
+			\ElsIf{$j \neq 0 \land \textit{longer}_{j-1}      = \textbf{--}$} \Comment{Preserve input gap}
+			\State $\left(\textit{leftCost}, \_ \right) \gets \Call{MatrixDefinition}{\textit{lesser}, \textit{longer}, \sigma, i, j - 1}$
+			\State \Return $\left( \textit{leftCost}, \leftarrow \right)$
+			\ElsIf{$i \neq 0 \land \textit{lesser}_{i-1} \,\; = \textbf{--}$} \Comment{Preserve input gap}
+			\State $\left(\textit{aboveCost}, \_ \right) \gets \Call{MatrixDefinition}{\textit{lesser}, \textit{longer}, \sigma, i, j - 1}$
+			\State \Return $\left( \textit{aboveCost}, \uparrow, \textbf{--} \right)$
+			\Else \Comment{General recursive case}
+			\State $x \gets \sigma \left(           \textit{longer}_{j-1}, \textit{lesser}_{i-1} \right)$
+			\State $y \gets \sigma \left(           \textit{longer}_{j-1}, \quad\quad\quad \textbf{--} \right)$
+			\State $z \gets \sigma \left( \quad\quad\quad\;\, \textbf{--}, \textit{lesser}_{i-1} \right)$
+			\State $\left( minCost, minDir \right) \gets \Call{GetMinimal}{x, y, z}$
+			\If {$\left( \textit{minDir}, \textit{minDir} \right) = \left( \nwarrow, \textbf{--} \right)$} \Comment{Aligned gap is insertion}
+			\State \Return $\left( minCost, \leftarrow, \textbf{--} \right)$
+			\Else
+			\State \Return $\left( minCost, minDir \right)$
+			\EndIf
+			\EndIf
+			\EndFunction
+		\end{algorithmic}
+	\end{algorithm}
+	
+	\begin{algorithm}
+		\caption{Consume the alignment matrix of $\otimes$, returning the alignment and cost}\label{Alg:matrixTraceback}
+		\begin{algorithmic}[1]
+			\Require{$lesser,\; longer \in \Sigma_{\Gamma}^{*}$}
+			\Require{$\sigma \colon \left( \Sigma_{\Gamma}, \Sigma_{\Gamma}\right) \rightarrow \left(\NonNegReals, \Sigma_{\Gamma} \right)$}
+			\Ensure{$\;\;\,(\NonNegReals$, $\Sigma_{\Gamma}^{*})$}
+			
+			\Function{MatrixTraceback}{$\textit{lesser},\, \textit{longer}$}
+			\State $\left( i, j \right) \gets \left( \vert \textit{lesser} \;\vert - 1,\; \vert \textit{longer} \;\vert - 1 \right)$
+			\State \Return $\left( alignedCost, \_ \right) \gets \Call{MatrixDefinition}{\textit{lesser}, \textit{longer}, \sigma, i, j}$
+			\State $alignedStr \gets \left[ \,\right]$
+			\While{$\left( i, j \right) > \left( 0, 0 \right)$}
+			\State $\left( \_, dirArrow\right) \gets \Call{MatrixDefinition}{\textit{lesser}, \textit{longer}, \sigma, i, j}$
+			\Switch{$\textit{dirArrow}$}
+			\Case{$\leftarrow$}
+			\State $\left( i, j\right) \gets \left( i \quad\;\;, j - 1       \right)$
+			\State $nextElement \gets \textbf{\texttt{DELETE}}\;\; \textit{longer}_{j-1}$
+			\EndCase
+			\Case{$\uparrow$}
+			\State $\left( i, j\right) \gets \left( i - 1      , j \quad\;\; \right)$
+			\State $nextElement \gets \textbf{\texttt{INSERT}} \hspace{1.9cm} \textit{lesser}_{i-1}$
+			\EndCase
+			\Case{$\nwarrow$}
+			\State $\left( i, j\right) \gets \left( i - 1      , j - 1       \right)$
+			\State $nextElement \gets \textbf{\texttt{ALIGN}} \quad \textit{longer}_{j-1} \;\; \textit{lesser}_{i-1}$
+			\EndCase
+			\EndSwitch
+			\State $alignedStr \gets nextElement + alignedStr$
+			\EndWhile
+			\State \Return $\left(alignedCost, alignedStr \right)$
+			\EndFunction
+		\end{algorithmic}
+	\end{algorithm}
+	
+	\begin{algorithm}
+		\caption{Get the minimal directional matrix context from the $3$ inputs}\label{Alg:getMinimal}
+		\begin{algorithmic}[1]
+			\Require{$diagCost, \; rightCost, \; downCost \in \NonNegReals$}
+			\Require{Total ordering over $\mathbf{Arrow}$ defined as: $\nwarrow \; < \; \leftarrow \; < \; \uparrow$}
+			\Ensure{$\;\;\,\left(\NonNegReals, \mathbf{Arrow} \right)$}
+			\Function{GetMinimal}{$diagCost,\, rightCost,\, downCost$}
+			\State \Return $minimumBy \; \left(\lambda \left(c, d \right) \rightarrow \textbf{comparing}\; c \; \textbf{then} \; d\right)$\newline\hspace*{3.85cm}
+			$[\, \left(\;\;diagCost, \;      \nwarrow    \right)$\newline\hspace*{3.85cm}
+			$,\, \left(\, rightCost, \, \leftarrow    \right)$\newline\hspace*{3.85cm}
+			$,\, \left(    downCost, \;   \uparrow \; \right)$\newline\hspace*{3.85cm}
+			$]$
+			\EndFunction
+		\end{algorithmic}
+	\end{algorithm}
+
+    \begin{algorithm}
+    	\caption{String Initialization}\label{string-initialization}
+    	\begin{algorithmic}[1]
+    		\Require{$inputString \in \Sigma^{*}$ }
+    		\Ensure{$\;\;\,\Sigma_{\Gamma}^{*}$ }
+    		\Function{InitializeString}{$\textit{inputString}$}
+    		\State $i \gets \vert\textit{inputString} \;\vert - 1,$
+    		\While{$i \geq 0$}
+    		\State $\textit{inputString}_i \gets \textbf{\texttt{ALIGN}} \; \left\{ \textit{inputString}_i\right\} \left\{ \textit{inputString}_i \right\} \left\{ \textit{inputString}_i \right\}$
+    		\EndWhile
+    		\Return $\textit{inputString}$
+    		\EndFunction
+    	\end{algorithmic}
+    \end{algorithm}
+
+
+    \begin{algorithm}
+    	\caption{Pre-order Traversal}\label{pre-order}
+    	\begin{algorithmic}[1]
+    		\Require{      A binary tree decorated with node labels $prelimString  \in \Sigma_{\Gamma}^{*}$}
+    		\Ensure {$\;\,$ A binary tree decorated with node labels \enskip $finalString   \in \Sigma_{\Gamma}^{*}$}
+    		\Function{PreOrder}{$\textit{node}$}
+    		\If    {isRoot ( $\textit{node}$ )} \Comment{Initialize the root node}
+    		\State $\textit{node.finalString} \gets \textit{node.prelimString}$
+    		\Else  \Comment{Derive alignment for node}
+    		\State $\textit{parentFinal} \;\;\; \gets \textit{node.parent.finalString}$
+    		\State $\textit{parentPrelim}    \, \gets \textit{node.parent.prelimString}$
+    		\State $\textit{childPrelim} \;\;\;\, \gets \textit{node.prelimString}$
+    		\State $\textit{v} \gets$ \Call{DeriveAlignment}{$isLeft ( \textit{node} ), \textit{parentFinal}, \textit{parentPrelim}, \textit{childPrelim}$}
+    		\State $\textit{node.finalString} \gets \textit{v}$
+    		\EndIf
+    		\EndFunction
+    		
+    	\end{algorithmic}
+    \end{algorithm}
+    
+    \begin{algorithm}
+    	\label{Alg:pre-order}
+    	\caption{Non-root Node Alignment}\label{deriveAlignment}
+    	\begin{algorithmic}[1]
+    		\Require{$isLeft \in \left\{ True,\, False \right\}$}
+    		\Require{$\textit{pAlignment},\, \textit{pContext},\, \textit{cContext} \in \Sigma_{\Gamma}^*$}
+    		\Ensure {$\;\;\,\Sigma_{\Gamma}^{*}$}
+    		\Function{DeriveAlignment}{$\textit{isLeft},\,  \textit{pAlignment},\, \textit{pContext},\, \textit{cContext}$}
+    		\State $\textit{paLen} \enskip \gets$ \Call{length}{$\textit{pAlignment}$}
+    		\State $\textit{ccLen} \enskip\, \gets$ \Call{length}{$\textit{cContext}$}
+    		\State $\left( \textit{i}, \textit{j}, \textit{k} \right) \;\gets \left( 0, 0, 0 \right)$
+    		\For{$\textit{i} < \textit{paLen}$}
+    		\If    {$\textit{k} \geq \textit{ccLen}$} \Comment{Case 0}
+    		\State $\textit{result}_i \gets \texttt{GAPPED}$
+    		\Else
+    		\If {$\enskip \textit{pAlignment}_i = \texttt{ALIGN}$\Comment{Case 1}\par\hskip\algorithmicindent \quad\enskip
+    			$\lor \left( \textit{pAlignment}_i = \textit{pContext}_j = \texttt{DELETE} \land \;\;\, isLeft \right)$\Comment{Case 2}\par\hskip\algorithmicindent\quad\enskip
+    			$\lor \left( \textit{pAlignment}_i = \textit{pContext}_j = \texttt{INSERT} \land \neg   isLeft \right)$\Comment{Case 3}\par\hskip\algorithmicindent$\;\;\;$}  
+    		\State $\textit{result}_i \gets \textit{cContext}_k$
+    		\State $\textit{k} \gets \textit{k} + 1$
+    		\Else \Comment{Case 4}
+    		\State $\textit{result}_i \gets \texttt{GAPPED}$
+    		\EndIf
+    		
+    		
+    		%          \Switch{$\textit{pAlignment}_i$}
+    		%            
+    		%            \Case{$\texttt{ALIGN}$} \Comment{Case 1}
+    		%            \State $\textit{result}_i \gets \textit{cContext}_k$
+    		%            \State $\textit{k} \gets \textit{k} + 1$
+    		%            \EndCase
+    		%                      
+    		%            \Case{$\texttt{DELETE}}$
+    		%              \Switch{$\textit{pContext}_j$}
+    		%                \Case{$\texttt{DELETE}$} \Comment{Case 2}
+    		%                \State $\textit{result}_i \gets \texttt{GAPPED}$
+    		%                \EndCase
+    		%                \Default \Comment{Case 3}
+    		%                \State $\textit{result}_i \gets \textit{cContext}_k$
+    		%                \State $\textit{k} \gets \textit{k} + 1$
+    		%                \EndDefault
+    		%              \EndSwitch
+    		%            \EndCase
+    		%            
+    		%            \Case{$\texttt{INSERT}$} 
+    		%              \Switch{$\textit{pContext}_j$}
+    		%                \Case{$\texttt{INSERT}$} \Comment{Case 4}
+    		%                \State $\textit{result}_i \gets \textit{cContext}_k$
+    		%                \State $\textit{k} \gets \textit{k} + 1$
+    		%                \EndCase
+    		%                \Default \Comment{Case 5}
+    		%                \State $\textit{result}_i \gets \texttt{GAPPED}$
+    		%                \EndDefault
+    		%              \EndSwitch
+    		%            \EndCase
+    		%
+    		%            \Case{$\texttt{GAPPED}$} \Comment{Case 6}
+    		%            \State $\textit{result}_i \gets \texttt{GAPPED}$
+    		%            \EndCase
+    		%
+    		%          \EndSwitch
+    		
+    		\State $\textit{j} \gets \textit{j} + 1$
+    		\EndIf
+    		\State $\textit{i} \gets \textit{i} + 1$
+    		\EndFor
+    		\Return $\textit{result}$
+    		\EndFunction
+    	\end{algorithmic}
+    \end{algorithm}
+
+
+	%%%%
+	
+	
 	\begin{algorithm}
 		\caption{Example $\otimes$ definition}\label{Alg:pairwiseAlignment}
 		\begin{algorithmic}[1]
