<<<<<<< HEAD
\documentclass[11pt]{article}
\usepackage{csvsimple}
\usepackage{dcolumn}
\usepackage{setspace}
\usepackage{tabularx}
\usepackage{graphicx}
\usepackage{geometry}
\usepackage{subfigure}
\usepackage{lscape}
\usepackage{flafter}  % Don't place floats before their definition
\usepackage{bm}  % Define \bm{} to use bold math fonts
\usepackage{amsmath}
\usepackage{amsfonts}
\usepackage{amssymb}
\usepackage{mathtools}
\usepackage{MnSymbol}
\usepackage{url}
\usepackage{natbib}
%\usepackage{fullpage}
\bibliographystyle{cbe}
\citestyle{aa}
\usepackage{algorithm}
\usepackage[noend]{algpseudocode}
%\usepackage[vlined,algochapter,ruled]{algorithm2e}
%\usepackage[vlined,ruled]{algorithm2e}
%\SetKwComment{Comment}{$\triangleright\ $}{}

\algnewcommand\algorithmicforeach{\textbf{for each}}
\algdef{S}[FOR]{ForEach}[1]{\algorithmicforeach\ #1\ \algorithmicdo}
\algnewcommand\algorithmicswitch{\textbf{switch}}
\algnewcommand\algorithmiccase{\textbf{case}}
\algnewcommand\algorithmicdefault{\textbf{default}}
\algdef{SE}[SWITCH]{Switch}{EndSwitch}[1]{\algorithmicswitch\ #1\ \algorithmicdo}{\algorithmicend\ \algorithmicswitch}%
\algdef{SE}[CASE]{Case}{EndCase}[1]{\algorithmiccase\ #1}{\algorithmicend\ \algorithmiccase}%
\algdef{SE}[DEFAULT]{Default}{EndDefault}[1]{\algorithmicdefault\ #1}{\algorithmicend\ \algorithmicdefault}%
\algtext*{EndSwitch}%
\algtext*{EndCase}%
\algtext*{EndDefault}%

\newcommand*\NEPowerset{\mathcal{P}_{\geq 1}}
\newcommand*\gap{\textrm{(--)}}

\DeclarePairedDelimiter\setsize{\lvert}{\rvert}%

\title{ \textbf{Efficient Implied Alignment}}
\author{Alex J. Washburn and Ward C. Wheeler\\
		Division of  Invertebrate Zoology\\
		American Museum of Natural History\\
		200 Central Park West\\
		New York, NY 10024-5192\\
		USA\\
		academia@recursion.ninja\\
		wheeler@amnh.org\\
		212-769-5754}
	%\date{}
\begin{document}

\maketitle
\begin{abstract}
For a given binary tree $\mathcal{T}$ of $n$ leaves, each leaf containing a string of length at most $k$, and a binary string alignment function $\otimes$, an Implied Alignment \citep{Wheeler2003} can be generated to describe the alignment of a dynamic homology for $\mathcal{T}$.
This is done by first decorating each node of the tree with an alignment context using the function $\otimes$ in a postorder traversal, then by inferring from the internal node decorations on which edges all insertion and deletion events occurred during a subsequent pre-order traversal.
Previous descriptions of generating an implied alignment suggest a technique of ``back-propagation'' which runs in $\mathcal{O}(k^2 * n^2)$ time.
Here we describe a method for generating an implied alignment which runs in \textsc{$\mathcal{O}(k * n^2)$}.
For well behaved data, such as molecular sequences, the runtime approaches the best case runtime of \textsc{$\Omega(k * n)$}.
This reduction in the time complexity of the procedure dramatically improves its utility in generating multiple sequence alignments and their heuristic utility.
\end{abstract}
\newpage
\tableofcontents
\newpage


%\doublespacing
\section{Introduction}
Implied Alignment (IA) was proposed by \cite{Wheeler2003} as an adjunct to Direct Optimization (DO) \citep{Wheeler1996,VaronandWheeler2012} analysis of DNA sequence data for verification and more rapid heuristic analysis.
IA has been a component of POY \citep{Wheeleretal2015, POY5} since its inception.
More formal description of the algorithm was presented in \cite{Wheeleretal2006}.
Although originally designed for dynamic homology \citep{Wheeler2001} analysis, the procedure was first used as a stand-alone multiple sequence analysis (MSA) tool by \cite{WhitingAetal2006} in their analysis of skink relationships. 
Furthermore, A. Whiting et al. found that IA was superior (in terms of tree optimality score) to other MSA methods in both parsimony and likelihood analyses.
This observation has been repeated multiple times (e.g. \citealp{LindgrenandDaly2007, FordandWheeler2015}; summarized in \citealp{Wheeler2012}) and we have not yet come upon any counterexamples.

In a broader context, IA is a heuristic solution to the NP-hard Tree Alignment Problem (TAP) defined by \cite{sankoff1975}.
As such, any individual IA is not guaranteed to be either optimal or unique and there may be an exponential number of equally optimal IAs for any given binary tree.

The use of IA as an MSA algorithm as well as its use in the ``static approximation'' procedure, benefit greatly from improvements in the time-complexity of the algorithm.
The IA algorithm presented in this paper uses a pairwise string alignment function to perform an efficient multiple string alignment for a given binary tree describing the relationships of strings.
The more similar the strings, the better the algorithm performs.
While this algorithm has general use for performing an MSA, it is most particularly well suited for the alignment of biological sequences where the strings are highly similar and a binary tree describing the strings' relationship can be provided. 
We will provide an example of the IA algorithm's performance on biological data.


\section{Definition of the heuristic function}
In order for a logically consistent implied alignment to be inferred, there are constraints on the heuristic alignment function used to decorate the tree before the implied alignment algorithm is performed.
Let $\Sigma$ be a finite alphabet of symbols such that $\setsize{\Sigma} \geq 3$.
Let $\gap \in \Sigma$ be a gap symbol which will have a special meaning in the context of an alignment.
Let $\NEPowerset (\operatorname{X})$ denote the collection of non-empty subsets of $\mathrm{X}$.
Let $\Sigma_{\Gamma}$ be the alphabet of the following symbols:

\begin{align*}
  \Sigma_{\Gamma} &      = \textbf{ALIGN}  \;\;\;\;\;\,  \NEPowerset (\Sigma) \;\; \NEPowerset (\Sigma) \;\; \NEPowerset (\Sigma)
\\                & \;\, | \;\; \textbf{DELETE} \;\;     \NEPowerset (\Sigma) \;\; \NEPowerset (\Sigma)
\\                & \;\, | \;\; \textbf{INSERT} \;\;\;\, \NEPowerset (\Sigma) \;\; \quad\quad\quad\;         \;\; \NEPowerset (\Sigma)
\end{align*}

Let $\Sigma^{*}_{\Gamma}$ be the set of all finite strings over the alphabet $\Sigma_{\Gamma}$.
Let $\otimes : \Sigma^{*}_{\Gamma} \times \Sigma^{*}_{\Gamma} \rightarrow \left(\mathbb{N}\;,\; \Sigma^{*}_{\Gamma}\right)$ be our heuristic function returning an alignment cost and alignment context.
It is often convenient to ignore the cost returned from the heuristic function and consider only the resulting alignment context.
Therefore let $\oplus : \Sigma^{*}_{\Gamma} \times \Sigma^{*}_{\Gamma} \rightarrow \Sigma^{*}_{\Gamma}$ be defined as $\otimes$ but ignoring the alignment cost of the result.
The function $\oplus$ must be must be commutative but need not be associative.
These constraints are necessary but not sufficient for a logically consistent implied alignment to be inferred on the heuristic alignment function.

\section{Definition of an example heuristic function}
We will provide one definition of $\otimes$ sufficient for the Implied Alignment algorithm, though there are other sufficient definitions of $\otimes$.
One candidate function fitting the description of $\otimes$ can be defined by making a slight modification to the Needleman-Wunsch \citep{Needleman1970} algorithm for pairwise string alignment.
This algorithm is very similar to DO.

First, we assure that the function is commutative by deterministically choosing which string is tied to the top (columns) of the alignment matrix and which string is tied to the left side (rows).
We assign the input string based on the data they contain, ensuring commutivity.
If this step is not taken, arbitrary biases chosen in the implementation details of the alignment matrix back-trace can cause the following $\otimes$ definition to violate commutivity.
The longer string is tied to the top of the alignment matrix, the shorter string to the left side.
If the strings are the same length, we take the larger string under the lexical ordering of their elements and tie it to the top row, the lesser string is tied to the left side of the alignment matrix (this ensures label invariance). 
In the case that the strings are equal, the alignment is trivial.

Next we apply ``wave-front'' update initial phase of the procedure.
Followed by a ``traceback'' through the generated alignment matrix in a manner similar to the Needleman-Wunsch algorithm.
However, this traceback differs in one substantial detail.
When using the directional arrows to determine which way to move through the matrix in the traceback, we also use the upward, leftward, and diagonal directional arrows to tag the element as either an insertion, deletion, or alignment event, respectively. 
By adding this additional tag of information to the pairwise alignment result, we can later consume the tags when merging local, pairwise alignments to efficiently generate a multiple string alignment.
This additional tagging detail is the key difference between previous alignment methods and the one we present in this paper.

The example $\otimes$ function presented here runs in $\Theta\left( k^2 \right)$ time and space, where $k$ is the length of the longer string.
This example function presents the tagging modification as an adaptation of the simple, well-understood Needleman-Wunsch algorithm for clarity.
However, this tagging approach can be incorporated into more sophisticated pairwise string alignment algorithms.
By using the method described by \cite{Ukkonen1985}, this algorithm's runtime could be improved to average case $\mathcal{O}\left( k * \log k \right)$ time in general, and near linear time on sequences of high similarity.
By using the method described by \cite{Hirschberg1975}, this algorithm can be further improved to use $\mathcal{O}\left( k \right)$ space.

It is worth noting that $\sigma$ presented in the pseudocode below can represent a more complex metric, such as using affine or logarithmic affine gap costs.

\begin{algorithm}
  \caption{Example $\otimes$ definition}\label{pairwiseAlignment}
  \begin{algorithmic}[1]
    \Require{$lhs, rhs \in \Sigma_{\Gamma}^{*}$ }
    \Function{$\otimes$}{$\textit{lhs}, \textit{rhs}$}
      \newline
      \Comment{Conditionals here are required to ensure commutivity of $\otimes$.}
      \If    {$\textit{lhs} = \textit{rhs}$}
        \State \Return $\textit{lhs}$
      \ElsIf {$\textit{lhs} < \textit{rhs}$}
        \State \Return $\Call{matrixTraceback}{\sigma, \textit{lhs}, \textit{rhs}}$
      \Else
        \State \Return $\Call{matrixTraceback}{\sigma, \textit{rhs}, \textit{lhs}}$
      \EndIf
    \EndFunction
  \end{algorithmic}
\end{algorithm}

\begin{algorithm}
  \caption{Generate the alignment matrix of $\otimes$}\label{matrixDefinition}
  \begin{algorithmic}[1]
    \Require{$lesser, longer \in \Sigma_{\Gamma}^{*}$}
    \Require{$\sigma \colon \left(( \Sigma_{\Gamma}, \Sigma_{\Gamma}\right) \mapsto \left(\mathbb{N}, \Sigma_{\Gamma} \right)$}
    \Require{$i \, \in \left[-1, \; \vert \textit{lesser} \,\;\vert - 1 \right] \subset \mathbb{Z}$}
    \Require{$j    \in \left[-1, \; \vert \textit{longer} \,  \vert - 1 \right] \subset \mathbb{Z}$}
    \Function{matrixDefinition}{$\textit{lesser}, \textit{longer}, \sigma, i, j$}
      \If   {$i < 0 \lor j < 0$} \Comment{Outside of matrix is infinite cost}
        \State \Return $\left( \infty, \nwarrow, \textbf{--} \right)$
      \ElsIf{$i = 0 \land j = 0$} \Comment{Handle the origin}
        \State \Return $\left( 0, \nwarrow, \textbf{--} \right)$
      \ElsIf{$j \neq 0 \land \textit{longer}_{j-1}      = \textbf{--}$} \Comment{Preserve input gap}
        \State $\left(\textit{leftCost}, \_, \_ \right) \gets \Call{matrixDefinition}{\textit{lesser}, \textit{longer}, \sigma, i, j - 1}$
        \State \Return $\left( \textit{leftCost}, \leftarrow, \textbf{--} \right)$
      \ElsIf{$i \neq 0 \land \textit{lesser}_{i-1} \,\; = \textbf{--}$} \Comment{Preserve input gap}
        \State $\left(\textit{aboveCost}, \_, \_ \right) \gets \Call{matrixDefinition}{\textit{lesser}, \textit{longer}, \sigma, i, j - 1}$
        \State \Return $\left( \textit{aboveCost}, \uparrow, \textbf{--} \right)$
      \Else \Comment{General recursive case}
        \State $x \gets \sigma \left(           \textit{longer}_{j-1}, \textit{lesser}_{i-1} \right)$
        \State $y \gets \sigma \left(           \textit{•}it{longer}_{j-1}, \quad\quad\quad \textbf{--} \right)$
        \State $z \gets \sigma \left( \quad\quad\quad\;\, \textbf{--}, \textit{lesser}_{i-1} \right)$
        \State $\left( minCost, minDir, minElem \right) \gets \Call{getMinimal}{x, y, z}$
        \If {$\left( \textit{minDir}, \textit{minElem} \right) = \left( \nwarrow, \textbf{--} \right)$} \Comment{Aligned gap is insertion}
          \State \Return $\left( minCost, \leftarrow, \textbf{--} \right)$
        \Else
          \State \Return $\left( minCost, minDir, minElem \right)$
        \EndIf
      \EndIf
    \EndFunction
  \end{algorithmic}
\end{algorithm}

\begin{algorithm}
  \caption{Consume the alignment matrix of $\otimes$, returning the alignment and cost}\label{matrixTraceback}
  \begin{algorithmic}[1]
    \Require{$lesser, longer \in \Sigma_{\Gamma}^{*}$}
    \Require{$\sigma \colon \left( \Sigma_{\Gamma}, \Sigma_{\Gamma}\right) \mapsto \left(\mathbb{N}, \Sigma_{\Gamma} \right)$}

    \Function{matrixTraceback}{$\textit{lesser}, \textit{longer}$}
      \State $\left( i, j \right) \gets \left( \vert \textit{lesser} \;\vert - 1,\; \vert \textit{longer} \;\vert - 1 \right)$
      \State \Return $\left( alignedCost, \_, \_ \right) \gets \Call{matrixDefinition}{\textit{lesser}, \textit{longer}, \sigma, i, j}$
      \State $alignedStr \gets \left[ \,\right]$
      \While{$\left( i, j \right) > \left( 0, 0 \right)$}
        \State $\left( \_, dirArrow, elem \right) \gets \Call{matrixDefinition}{\textit{lesser}, \textit{longer}, \sigma, i, j}$
        \Switch{$\textit{dirArrow}$}
          \Case{$\leftarrow$}
            \State $\left( i, j\right) \gets \left( i \quad\;\;, j - 1       \right)$
            \State $nextElement \gets \textbf{DELETE} \;\;   elem \;\; \textit{longer}_{j-1}$
          \EndCase
          \Case{$\uparrow$}
            \State $\left( i, j\right) \gets \left( i - 1      , j \quad\;\; \right)$
            \State $nextElement \gets \textbf{INSERT} \;\;\; elem \hspace{1.9cm} \textit{lesser}_{i-1}$
          \EndCase
          \Case{$\nwarrow$}
            \State $\left( i, j\right) \gets \left( i - 1      , j - 1       \right)$
            \State $nextElement \gets \textbf{ALIGN} \quad\; elem \;\; \textit{longer}_{j-1} \;\; \textit{lesser}_{i-1}$
          \EndCase
        \EndSwitch
        \State $alignedStr \gets nextElement + alignedStr$
      \EndWhile
      \State \Return $\left(alignedCost, alignedStr \right)$
    \EndFunction
  \end{algorithmic}
\end{algorithm}

\begin{algorithm}
  \caption{Get the minimal directional matrix context from the $3$ inputs}\label{getMinimal}
  \begin{algorithmic}[1]
    \Require{$\left(\;\;diagCost,\;\,diagElem \right) \in \left(\mathbb{N}, \Sigma_{\Gamma} \right)$}
    \Require{$\left(\, rightCost,   rightElem \right) \in \left(\mathbb{N}, \Sigma_{\Gamma} \right)$}
    \Require{$\left(    downCost,    downElem \right) \in \left(\mathbb{N}, \Sigma_{\Gamma} \right)$}
    \Require{Total ordering over directional arrows defined as: $\nwarrow \; < \; \leftarrow \; < \; \uparrow$}
    \Function{getMinimal}{$ \, \left(\;\;diagCost,\;\,diagElem \right)$\newline\hspace*{3.85cm}
                          $,\, \left(\, rightCost,   rightElem \right)$\newline\hspace*{3.85cm}
                          $,\, \left(    downCost,    downElem \right)$\newline\hspace*{4cm}}
      \State \Return $minimumBy \; \left(\lambda \left(c, \_, d \right) \mapsto \textbf{comparing}\; c \; \textbf{then} \; d\right)$\newline\hspace*{3.85cm}
      $[\, \left(\;\;diagCost, \;\,diagElem   \quad\;\;\;\;\,   ,\;      \nwarrow    \right)$\newline\hspace*{3.85cm}
      $,\, \left(\, rightCost,    rightElem \bigcup \gap, \, \leftarrow    \right)$\newline\hspace*{3.85cm}
      $,\, \left(    downCost,     downElem \bigcup \gap, \;   \uparrow \; \right)$\newline\hspace*{3.85cm}
      $]$
    \EndFunction
  \end{algorithmic}
\end{algorithm}


\section{Description of post-order traversal}
The postorder traversal of the binary tree $\mathcal{T}$ is a straightforward procedure.
We will assign preliminary string alignment contexts and costs to each node of $\mathcal{T}$.
These preliminary string alignment contexts will be consumed to assign a final string alignment in a subsequent preorder traversal of the tree.
The postorder traversal described here is very similar to the  DO postorder traversal described by \cite{Wheeler2003}.
The main difference is the use of a heuristic alignment function $\otimes$ which captures the alignment context of a subtree, instead of generating a preliminary median string assignment.

Starting at the leaf nodes, we set the \textit{node.cost} field to be $0$.
Additionally, if the string on the leaf node is of type $\Sigma^{*}$ and not of type $\Sigma^{*}_{\Gamma}$, we call $\Call{initializeString}{node.prelimString}$ on the string value to apply the transformation $\Sigma^{*} \rightarrow \Sigma^{*}_{\Gamma}$.
That is to say, if the binary tree's leaf node has been decorated with a finite string of symbols from the alphabet $\Sigma$, and not a finite string of alignment contexts over the alphabet $\Sigma_{\Gamma}$, we lift the string's symbols into the appropriate alignment context. %do youmnea create teh other stuff needd?  If so wouldn't this always be done?

On each internal node of the binary tree $\mathcal{T}$, we call $\otimes$ on the \textit{prelimString} fields of the node's left and right children.
The node's \textit{prelimString} field is assigned the result of the call to $\otimes$ and the node's  \textit{cost} field is assigned the sum of the node's left and right childern's \textit{cost} fields and the cost returned by the call to $\otimes$.
By performing this operation in a postorder traversal over the binary tree $\mathcal{T}$ we propagate the alignment contexts and cost returned from the calls to $\otimes$ up the tree from the leaves to the root.

After performing the postorder traversal, each internal node contains the alignment context information and the cost for it's entire subtree.
Consequently, when the postorder is complete, the root node contains the alignment context information of the full leaf set of strings.
In the next step, we will consume this preliminary alignment context to perform an (efficient) alignment on the strings.

Because the postorder traversal can be performed using any valid heuristic alignment function $\otimes$, the complexity of the postorder traversal is dependent on the complexity of the heuristic alignment function used.
Let the complexity of $\otimes$ be defined as $H(k)$, where $k$ is the maximum string length of the leaf labels of the tree $\mathcal{T}$.
Then postorder traversal runs in $\mathcal{O}(H(k) * n)$ time and space, where $n$ is the number of leaves in the binary tree $\mathcal{T}$.
If we were to use Ukkonnen's method with the example $\otimes$ function described above, the postorder traversal would run in $\mathcal{O}(k * \log  k * n)$ average case time and space.

\section{Pseudocode of post-order traversal}

\begin{algorithm}
  \caption{Post-order Traversal}\label{postOrder}
  \begin{algorithmic}[1]
    \Require{$inputString \in \Sigma^{*}$ }
    \Function{initializeString}{$\textit{inputString}$}
      \State $i \gets \vert\textit{inputString} \;\vert - 1,$
      \While{$i \geq 0$}
        \State $\textit{inputString}_i \gets \textbf{ALIGN} \; \left\{ \textit{inputString}_i\right\} \left\{ \textit{inputString}_i \right\} \left\{ \textit{inputString}_i \right\}$
      \EndWhile
      \Return $\textit{inputString}$
    \EndFunction

    \Require{A binary tree decorated with leaf labels $inputString \in \Sigma_{\Gamma}^{*}$ }
    \Ensure{A binary tree decorated with internal labels $prelimString \in \Sigma_{\Gamma}^{*}$ }
    %    \Procedure{postOrder(n)}{}
    \Function{postOrder}{$\textit{node}$}
      \If   {isLeaf ( $\textit{node}$ )}
        \State $\textit{node.cost} \gets 0$
%        \If {isOfType ($\Sigma^{*}$, $\textit{node.prelimString}$ )}
%          \State $\textit{node.prelimString} \gets \Call{initializeString}{node.prelimString}$
%sy        \EndIf
      \Else
        \State $\textit{lhs}  \gets \Call{postOrder}{\textit{node.children.first}}$
        \State $\textit{rhs}  \gets \Call{postOrder}{\textit{node.children.second}}$
        \State $\left(\textit{alignCost}, \textit{alignContext}\right) \gets \textit{lhs.prelimString} \otimes \textit{rhs.prelimString}$
        \State $\textit{node.cost} \gets \textit{alignCost} + \textit{lhs.cost} + \textit{rhs.cost}$
        \State $\textit{node.prelimString} \gets \textit{alignContext}$
      \EndIf
    \EndFunction
  \end{algorithmic}
\end{algorithm}


\section{Description of pre-order traversal for final alignments}
The preorder traversal of the binary tree $\mathcal{T}$ consumes the preliminary alignment context decorations created in the postorder traversal in order to assign final alignment context decorations to each node.
First, the root node must be initialized for the preorder traversal by assigning the final alignment context as the preliminary alignment context with all deletion events replaced with substitution events.
This is required because at the root node, deletion events originated from  alignments of the left subtree and insertion events originated from alignments of the right sub tree, however the origin of these events are indistinguishable at the root node.
By initializing the root node in this manner, we treat the root node the same as we would any other parental node when deriving the internal node alignments.

We first check if the current node is the left or right child of it's parent.
If it is the left child, then each deletion event of the parent node's final alignment context is changed to an insertion event and each insertion event is changed to a deletion event.
This is required because (as with the root) deletion events originate from alignments of the left subtree and insertion events originate from alignments of the right subtree, however we must consider the converse for the resulting alignment to be consistent when assigning the final alignment context to a node which is the left child of it's parent.

Once the parental final alignment context has been correctly initialized, we proceed to assign the final alignment context of the current node.
The parental final alignment context will necessarily be of greater than or equal length to the parental preliminary alignment context and the current node's preliminary alignment context due to the addition of alignment gaps $\gap$.
The resulting value assigned to the current node's final alignment context will have the same length as the parental final alignment context.
Since this invariant is maintained from the root node to the leaf node's final alignment context assignments, all alignments will have the same length.
This constitutes a simple inductive proof that all node's final alignment assignments will be of equal length and constitute a genuine string alignment.

The final alignment context for the current node is derived by performing a ``sliding zip'' over the parental final alignment assignment, the parental preliminary alignment context, and the current node's preliminary alignment context.
The parental final alignment context is used as the basis of the zip.
At each step of the ``sliding zip'' one element of the parental final alignment context will be consumed and one element of the current node's final alignment context will be defined.
Additionally, one element of either the parental preliminary alignment context, the current node's preliminary alignment context, or both elements will also be consumed in each step of the ``sliding zip.''
The process is called a ``sliding zip'' because the elements of the parental and current node's preliminary alignment contexts do not have a fixed index to which they correspond to the parental final alignment context being used as the basis of the zip.
Rather the elements of the parental and current node's preliminary alignment contexts ``slide'' through the zipping process, and their corresponding index with the basis is deduced dynamically.
Deletion events in the parental final alignment context are propagated to the current node's final alignment context without consuming elements of the parental or current node's preliminary alignment contexts.
For each non-deletion element in the parental final alignment context, one element from either the parental preliminary context or the current node's preliminary context, or both elements are consumed to determine which element is added to the current node's final alignment context depending on the deletion, insertion, or alignment event of the next parental preliminary alignment context element.
However, the final alignment context assignments for internal nodes and leaf nodes are defined slightly differently within the ``sliding zip.''

\begin{itemize}

\item If the next element of the parental final alignment context is a deletion event, consume the parental final alignment element and add a deletion event to the current node's final alignment context.

\item If the next element of the parental final alignment context is an insertion or alignment event and the next element of the parental preliminary alignment context is a deletion event, then we consume both elements and add a deletion event to the current node's final alignment context.

\item If the next element of the parental final alignment context is an insertion event and the next element of the parental preliminary alignment context is an alignment event, then we consume both elements along with the next element of the current node's preliminary alignment context and add the consumed element of the current node's preliminary alignment context to the current node's final alignment context.

\item If the next element of the parental final alignment context is an insertion event and the next element of the parental preliminary alignment context is an insertion event and we are deriving the alignment of a leaf node, then we must inspect the median value of the next element of the current node's preliminary alignment context.
If the median value is \textit{not} the same as the inserted value from the parental preliminary alignment context, then we consume both the parental final alignment context and the parental preliminary alignment context elements and add a deletion event to the current node's final alignment context. 
If the median value is the same as the inserted value from the parental preliminary alignment context or we are not deriving the alignment of a aligning a leaf node, then we consume all three elements along and add the consumed element of the current node's preliminary alignment context to the current node's final alignment context, converting a deletion event to an insertion event if the consumed element of the current node's preliminary alignment was a deletion event.

\item If the next element of the parental final alignment context is an alignment event and the next element of the parental preliminary alignment context is an insertion event, then we consume both elements along with the next element of the current node's preliminary alignment context and add the consumed element of the current node's preliminary alignment context to the current node's final alignment context.

\item If the next element of the parental final alignment context is an alignment event and the next element of the parental preliminary alignment context is an alignment event, we must check if we are deriving the alignment for a leaf node.
If we are deriving the alignment for a leaf node, then we consume both elements along with the next element of the current node's preliminary alignment context and add the consumed element of the current node's preliminary alignment context to the current node's final alignment context.
If we are \textit{not} deriving the alignment for a leaf node, then we consume both elements along with the next element of the current node's preliminary alignment context and add the consumed element of the parental preliminary alignment context to the current node's final alignment context.

\end{itemize}

The major difference between the implied alignment algorithm presented here, and the original algorithm, is that the additional stored information allows us to decorate the final assignments in $\Theta(k * m * n)$ instead of $\mathcal{O}(k^2 * n^2)$ time. 
The aforementioned $n^2$ component occurred in previous implementations using a ``back-propagation'' technique, where at each preorder step, each new gap found in the alignment was retroactively applied to every alignment derived in a previous preorder step.
Additionally, the $k^2$ component occurred in previous implementations using a Needleman-Wuncsh string alignment between the parental node and the current node in each preorder step.
By decorating all the requisite information on the nodes in the postorder traversal, then consuming this information with the ``sliding-zip'' technique, we replace these computationally expensive operations with a much more efficient algorithm.

Let $m = \frac{a}{k}$, where $k$ is the length of the longest input string, and $a$ is the length of the root node's preliminary string decoration.
In the case that a ``perfect alignment'' is derived, that is, each element of all the input strings can be aligned with one of the elements of the longest input string, then $m = 1$.
In the pathological case that the ``degenerate alignment'' is derived, where no element of any of the input strings can be aligned with any of the elements of the longest input string, and all input strings are of equal length, then $m = n$.

In the preorder traversal algorithm presented above, we generate an implied alignment in $\Theta(k * m * n)$ time.
We must preform a ``sliding-zip'' operation on each node in the binary tree $\mathcal{T}$, hence the factor of $n$.
The ``sliding zip'' accounts for the $k * m$ factor.

The best case runtime occurs when the length of the derived alignment is the length of the longest input string, an alignment with the minimal number of elements.
In this case, $m = 1$ and the ``sliding zip'' performed on each node performs work equal to the length of the longest input string $k$.
Hence, the best case runtime of the implied alignment algorithm is $\Omega(n*k)$ when the input strings are highly correlated and $m = 1$.

The worst case runtime occurs when the length of the derived alignment is equal to the sum of the lengths of the input strings, an alignment with the maximum number of elements.
In the worst case, $m >> 1$ and the ``sliding zip'' performed on each node performs work equal to the length of the longest input string, $k$, times the number of input strings $n$.
Hence, the worst case runtime of the implied alignment algorithm is $\mathcal{O}(k * n^2)$ when the input strings are independent of each other.

%I will note the similarity and difference to implied alignment derivation mentioned by Ward's previous works.


\section{Pseudocode of pre-order traversal}

\begin{algorithm}
  \caption{Pre-order Traversal}\label{preOrder}
  \begin{algorithmic}[1]
    \Require{      A binary tree decorated with leaf     labels $inputString   \in \Sigma_{\Gamma}^{*}$}
    \Require{      A binary tree decorated with internal labels $prelimString  \in \Sigma_{\Gamma}^{*}$}
    \Ensure {$\;\;$A binary tree decorated with leaf     labels $alignedString \in \Sigma_{\Gamma}^{*}$}
    \Ensure {$\;\;$A binary tree decorated with internal labels $finalString   \in \Sigma_{\Gamma}^{*}$}
    \Function{preOrder}{$\textit{node}$}
      \If    {isRoot ( $\textit{node}$ )} \Comment{Initialize the root node}
        \State $\textit{node.finalString} \gets \Call{initializeRootString}{\textit{node.prelimString}}$
      \Else
        \State $\textit{parentFinal} \;\;\; \gets \textit{node.parent.finalString}$
        \State $\textit{parentPrelim}    \, \gets \textit{node.parent.prelimString}$
        \State $\textit{childPrelim} \;\;\;\, \gets \textit{node.prelimString}$
        \If {isLeftChildOfParent($\textit{node}$)}
          \ForEach {$\textit{context} \in \textit{parentPrelim}$}
            \State \Call{reverseContext}{$\textit{context}$}
          \EndFor
        \EndIf
        \State $\textit{v} \gets$ \Call{deriveAlignment}{$isLeaf ( \textit{node} ), \textit{parentFinal}, \textit{parentPrelim}, \textit{childPrelim}$}
        \State $\textit{node.finalString} \gets \textit{v}$
      \EndIf
    \EndFunction

    \Function{initializeRootString}{$\textit{rootString}$}
      \ForEach {$\textit{context} \in \textit{rootString}$}
        \Call{deletionToInsertion}{$\textit{context}$}
      \EndFor
    \EndFunction

    \Function{deletionToInsertion}{$\textit{context}$}
      \Switch{$\textit{context}$}
        \Case{$\textbf{DELETE} \;\; \textit{m} \;\; \textit{x} \;\;$}
          \Return $\textbf{INSERT} \;\; \textit{m} \;\; \textit{x} \;\;$
        \EndCase
        \Case{$\textit{v} \;\;$}
          \Return $\textit{v}$
        \EndCase
      \EndSwitch
    \EndFunction

    \Function{reverseContext}{$\textit{context}$}
      \Switch{$\textit{context}$}
        \Case{    $\textbf{ALIGN} \quad\; \textit{m} \;\;      \textit{x} \;\; \textit{y} \;\;$}
          \Return $\textbf{ALIGN} \quad\; \textit{m} \;\;      \textit{y} \;\; \textit{x} \;\;$
        \EndCase
        \Case{    $\textbf{DELETE} \;\;   \textit{m} \;\;      \textit{x} \;\;\quad$}
          \Return $\textbf{INSERT} \;\;\; \textit{m} \;\;\quad \textit{x} \;\;$
        \EndCase
        \Case{    $\textbf{INSERT} \;\;\; \textit{m} \;\;\quad \textit{y} \;\;$}
          \Return $\textbf{DELETE} \;\;   \textit{m} \;\;      \textit{y} \;\;$
        \EndCase
      \EndSwitch
    \EndFunction
  \end{algorithmic}
\end{algorithm}


\newgeometry{top=1mm, bottom=1mm}

\begin{algorithm}
  \caption{Internal Node Alignment}\label{deriveAlignment}
  \begin{algorithmic}[1]
    \Function{deriveAlignment}{$\textit{isLeaf}, \textit{pAlignment}, \textit{pContext}, \textit{cContext}$}
      \State $\textit{del}   \;\;\quad \gets \textbf{DELETE}$ -- --
      \State $\textit{len}   \;\;\quad \gets$ \Call{length}{$\textit{pAlignment}$}
      \State $\textit{pcLen} \;        \gets$ \Call{length}{$\textit{pContext}$}
      \State $\textit{ccLen} \;        \gets$ \Call{length}{$\textit{cContext}$}
      \State $\left( \textit{i}, \textit{j}, \textit{k} \right) \gets \left( 0, 0, 0 \right)$
      \For{$\textit{i} < \textit{len}$}
        \If    {$\textit{j} \geq \textit{pcLen} \land \textit{k} \geq \textit{ccLen}$}
          \State $\textit{result}_i \gets \textit{del}$
        \ElsIf {$\textit{k} \geq \textit{ccLen}$}
          \Switch{$\textit{pAlignment}_i$}
            \Case{$\textbf{DELETE} \;\;   \textit{m} \;\;      \textit{x} \;\;\quad$}
              \State $\textit{result}_i \gets \textit{del}$
            \EndCase
            \Default{}
              \State $\textit{result}_i \gets \textit{del}$
              \State $\textit{j} \gets \textit{j} + 1$
            \EndDefault
          \EndSwitch
        \Else
          \Switch{$\textit{pAlignment}_i$}
            \Case{$\textbf{DELETE} \;\;   \textit{m} \;\;      \textit{x} \;\;\quad$}
              \State $\textit{result}_i \gets \textit{del}$
            \EndCase
            \Case{$\textbf{INSERT} \;\;\; \textit{m} \;\;\quad \textit{y} \;\;$}
              \Switch{$\textit{pContext}_j$}
                \Case{$\textbf{DELETE} \;\;   \textit{m} \;\;      \textit{x} \;\;\quad$}
                  \State $\textit{result}_i \gets \textit{del}$
                \EndCase
                \Case{$\textbf{INSERT} \;\;\; \textit{m} \;\;\quad \textit{y} \;\;$}
                  \If {$\textit{isLeaf} \land y \neq \;$\Call{getMedian}{$\textit{cContext}_k$}}
                    \State $\textit{result}_i \gets \textit{del}$
                  \Else
                    \State $\textit{result}_i \gets$ \Call{deletionToInsertion}{$\textit{cContext}_k$}
                    \State $\textit{k} \gets \textit{k} + 1$
                  \EndIf
                \EndCase
                \Case{$\textbf{ALIGN} \quad\; \textit{m} \;\;      \textit{x} \;\; \textit{y} \;\;$}
                  \State $\textit{result}_i \gets \textit{cContext}_k$
                  \State $\textit{k} \gets \textit{k} + 1$
                \EndCase
              \EndSwitch
              \State $\textit{j} \gets \textit{j} + 1$
            \EndCase
            \Case{$\textbf{ALIGN} \quad\; \textit{m} \;\;      \textit{x} \;\; \textit{y} \;\;$}
              \Switch{$\textit{pContext}_j$}
                \Case{$\textbf{DELETE} \;\;   \textit{m} \;\;      \textit{x} \;\;\quad$}
                  \State $\textit{result}_i \gets \textit{del}$
                \EndCase
                \Case{$\textbf{INSERT} \;\;\; \textit{m} \;\;\quad \textit{y} \;\;$}
                  \State $\textit{result}_i \gets \textit{cContext}_k$
                  \State $\textit{k} \gets \textit{k} + 1$
                \EndCase
                \Case{$\textbf{ALIGN} \quad\; \textit{m} \;\;      \textit{x} \;\; \textit{y} \;\;$}
                  \If {$\textit{isLeaf}$}
                    \State $\textit{result}_i \gets \textit{cContext}_k$
                  \Else
                    \State $\textit{result}_i \gets \textit{pContext}_j$
                  \EndIf
                    \State $\textit{k} \gets \textit{k} + 1$
                \EndCase
              \EndSwitch
              \State $\textit{j} \gets \textit{j} + 1$
            \EndCase
          \EndSwitch
        \EndIf
        \State $\textit{i} \gets \textit{i} + 1$
      \EndFor
      \Return $\textit{result}$
    \EndFunction
  \end{algorithmic}
\end{algorithm}

\restoregeometry

\section{Conclusion and Empirical Examples}

An example Haskell implementation of the implied alignment algorithm described above can be found here: \url{https://github.com/amnh/fastc/}

We ran the implied alignment algorithm described in this paper on fungal and metazoan biological data sets to explore the runtime performance of the preorder traversal.
Both full data sets consisted of a pre-selected tree and pre-deterimined string alignment (i.e. including gaps).
The full leaf set of the tree was repeatedly pruned in half to produce a data set of doubling leaf set sizes.
The string alignment was repeatedly truncated, dropping the beginning and end of the alignment, taking the central slice of the correct length from each string, and then removing all the gaps from the alignment slice.
The pruned trees and truncated strings were used as progressively doubling inputs, to measure runtime scaling in terms of both leaf set size and string length.
Both biological data sets used the discrete metric $\sigma_0$.

Additionally, a pathological data set was constructed to illustrate the best and worst case performance of the implied alignment algorithm.
The pathological data set consisted of balanced binary trees which repeatedly doubled in size.
The strings of the pathological data set consisted of a single symbol repeated a specific number of times, each string with a different alphabet element.
The lengths of the strings containing many copies of a single character were repeatedly doubled in size.

The runtime scaling of this pathological data set was examined under two different metrics $\sigma_1$ and $\sigma_2$.
The former metric preferentially selects substitution events over insertion or deletion events and hence produces the ``perfect alignment.''
Conversely, the latter selects for insertion or deletion over substitution thus producing the ``degenerate alignment.''

After running each data set, we took the binary logarithm, $\log_{2}$, of both input dimensions $k$ and $n$ as well as the runtime output in milliseconds.
From this data we constructed a linear model to calculate the coefficients of each input.
Note that because the logarithm of the inputs was taken, we would expect a coefficient of $1$ for linear performance with respect to that input variable and a coefficient of $2$ for quadratic performance.
See Table \ref{Tab:Regression}.

The pathological data sets shows the stark difference between the best case $\Omega(n * k)$ and worst case $\mathcal{O}(k * n^2)$ runtimes.
The linear model supports the theoretical best and worst case runtimes demonstrated by the two runs of the pathological data set as shown in Figures \ref{Fig:Best} and \ref{Fig:Worst}. % and  Tables \ref{Tab:Best} \& \ref{Tab:Worst} 

The linear model also showed that the runtime scales well for the biological data sets.
The fungal and metazoan sequence data sets demonstrate a near-linear and quasi-linear runtime with respect to the number of input strings and linear runtime with respect to string length.
The fungal data sets shows that some the ``real world'' use cases can  perform close to the theoretical best case runtime (see Figures \ref{Fig:Fungi} and \ref{Fig:Metazoa}). % and Tables \ref{Tab:Fungi} \& \ref{Tab:Metazoa}.

\begin{table}[!hbt]
\caption{Metric costs of $\sigma_0$, $\sigma_1$, \& $\sigma_2$}
\label{Tab:Metrics}
\begin{minipage}{0.3\textwidth}
	\centering
	\begin{tabular}{c|ccccc}
		$\sigma_0$ & A & C & G & T & -- \\ \hline
		A  & 0 & 1 & 1 & 1 & 1  \\
		C  & 1 & 0 & 1 & 1 & 1  \\
		G  & 1 & 1 & 0 & 1 & 1  \\
		T  & 1 & 1 & 1 & 0 & 1  \\
		-- & 1 & 1 & 1 & 1 & 0
	\end{tabular}
%	\caption{Discrete}
\end{minipage}
\hfill
\begin{minipage}{0.33\textwidth}
\centering
\begin{tabular}{c|ccccc}
$\sigma_1$ & A & C & G & T & -- \\ \hline
        A  & 0 & 1 & 1 & 1 & 2  \\
        C  & 1 & 0 & 1 & 1 & 2  \\
        G  & 1 & 1 & 0 & 1 & 2  \\
        T  & 1 & 1 & 1 & 0 & 2  \\
        -- & 2 & 2 & 2 & 2 & 0
\end{tabular}
%\caption{Prefer Align}
\end{minipage}
\hfill
\begin{minipage}{0.3\textwidth}
\centering
%\begin{table}[!hbt]
%\begin{center}
\begin{tabular}{c|ccccc}
$\sigma_2$ & A & C & G & T & -- \\ \hline
        A  & 0 & 3 & 3 & 3 & 1  \\
        C  & 3 & 0 & 3 & 3 & 1  \\
        G  & 3 & 3 & 0 & 3 & 1  \\
        T  & 3 & 3 & 3 & 0 & 1  \\
        -- & 1 & 1 & 1 & 1 & 0
\end{tabular}
%\caption{Prefer InDel}
\end{minipage}
\end{table}

%\begin{table}
%\scriptsize
%\begin{minipage}{0.5\textwidth}
%\centering
%\caption{Fungi preorder results}
%\begin{tabular}{l|l|l}%
%    \bfseries $n$ & \bfseries $k$ & \bfseries Runtime (ms)% specify table head
%    \csvreader[head to column names]{fungi-11.preorder.csv}{}% use head of csv as column names
%    {\\\hline\csvcoliii&\csvcoliv&\csvcolv}% specify your coloumns here
%\end{tabular}
%\end{minipage}
%\hfill
%\begin{minipage}{0.5\textwidth}
%\centering
%\caption{Metazoa preorder results}
%\begin{tabular}{l|l|l}%
%    \bfseries $n$ & \bfseries $k$ & \bfseries Runtime (ms)% specify table head
%    \csvreader[head to column names]{metazoa-11.preorder.csv}{}% use head of csv as column names
%    {\\\hline\csvcoliii&\csvcoliv&\csvcolv}% specify your coloumns here
%\end{tabular}
%\end{minipage}
%\end{table}

%\begin{table}
%\scriptsize
%\begin{minipage}{0.5\textwidth}
%\centering
%\caption{Best case preorder results}
%\begin{tabular}{l|l|l}%
%    \bfseries $n$ & \bfseries $k$ & \bfseries Runtime (ms)% specify table head
%    \csvreader[head to column names]{pathological-12.preorder.csv}{}% use head of csv as column names
%    {\\\hline\csvcoliii&\csvcoliv&\csvcolv}% specify your coloumns here
%\end{tabular}
%\end{minipage}
%\hfill
%\begin{minipage}{0.5\textwidth}
%\centering
%\caption{Worst case preorder results}
%\begin{tabular}{l|l|l}%
%    \bfseries $n$ & \bfseries $k$ & \bfseries Runtime (ms)% specify table head
%    \csvreader[head to column names]{pathological-31.preorder.csv}{}% use head of csv as column names
%    {\\\hline\csvcoliii&\csvcoliv&\csvcolv}% specify your coloumns here
%\end{tabular}
%\end{minipage}
%\end{table}


% Table created by stargazer v.5.2.2 by Marek Hlavac, Harvard University. E-mail: hlavac at fas.harvard.edu
% Date and time: Fri, Oct 11, 2019 - 11:29:04 AM
% Requires LaTeX packages: dcolumn 
\begin{table}[!htbp] \centering 
	\caption{Regression coefficients of leaf-set size and string length on runtime} 
	\label{Tab:Regression} 
	\begin{tabular}{@{\extracolsep{5pt}}lD{.}{.}{-3} D{.}{.}{-3} D{.}{.}{-3} D{.}{.}{-3} } 
		\\[-1.8ex]\hline 
		\hline \\[-1.8ex] 
		& \multicolumn{4}{c}{\textit{Dependent variable:}} \\ 
		\cline{2-5} 
		\\[-1.8ex] & \multicolumn{4}{c}{log2(Runtime)} \\ 
		& \multicolumn{1}{c}{Best} & \multicolumn{1}{c}{Worst} & \multicolumn{1}{c}{Fungi} & \multicolumn{1}{c}{Metazoa} \\ 
		\\[-1.8ex] & \multicolumn{1}{c}{(1)} & \multicolumn{1}{c}{(2)} & \multicolumn{1}{c}{(3)} & \multicolumn{1}{c}{(4)}\\ 
		\hline \\[-1.8ex] 
		log2(String count $\;n$) & 1.000 & 1.854 & 1.193 & 1.499 \\ 
		& & & & \\ 
		log2(String length $k$) & 0.920 & 0.888 & 0.753 & 1.067 \\ 
		& & & & \\ 
		\hline \\[-1.8ex] 
		Observations & \multicolumn{1}{c}{24} & \multicolumn{1}{c}{24} & \multicolumn{1}{c}{42} & \multicolumn{1}{c}{42} \\ 
		Adjusted R$^{2}$ & \multicolumn{1}{c}{0.943} & \multicolumn{1}{c}{0.971} & \multicolumn{1}{c}{0.984} & \multicolumn{1}{c}{0.991} \\ 
		\hline 
		\hline \\[-1.8ex] 
	\end{tabular}
\end{table}

\newcolumntype{R}[1]{>{\raggedleft\arraybackslash}p{#1}}

\begin{figure}[h]
\centering
\begin{minipage}{0.49\textwidth}
\centering
\caption{Fungi preorder runtime}
\label{Fig:Fungi}
\includegraphics[width=1.05\textwidth]{fungi-preorder.png}
\end{minipage}
\hfill
\begin{minipage}{0.49\textwidth}
\centering
\caption{Metazoa preorder runtime}
\label{Fig:Metazoa}
\includegraphics[width=1.05\textwidth]{metazoa-preorder.png}
\end{minipage}

\begin{minipage}{0.49\textwidth}
\centering
\caption{Best case preorder runtime}
\label{Fig:Best}
\includegraphics[width=1.05\textwidth]{pathological-12-preorder.png}
\end{minipage}
\hfill
\begin{minipage}{0.49\textwidth}
\centering
\caption{Worst case preorder runtime}
\label{Fig:Worst}
\includegraphics[width=1.05\textwidth]{pathological-31-preorder.png}
\end{minipage}
\end{figure}


\section{Why `Implied' Alignment}

The algorithm originally described by \cite{Wheeler2003} was given the name implied alignment to differentiate it from other methods (e.g. sum-of-pairs alignment) unconnected to the vertex string assignments `implied' by the binary tree on a given leaf-set. 
However, it is worth articulating exactly how the alignment we derive is \emph{implied} by the tree.
In short, it is the lack of associativity of the heuristic function $\oplus$.

If we are given a rooted binary tree $\mathcal{T} = ((A,B),(C,D))$ with leaves $A, B, C, D \in \Sigma^{*}$ then the ancestral state of the root node defined by the heuristic function $\oplus$ would be $((A \oplus B) \oplus (C \oplus D))$. 
In fact, the ancestral state of any internal node defined by the heuristic function $\oplus$ can be calculated by applying $\oplus$ recursively to the subtree of the internal node.
The binary structure of the tree directly implies the precedence of each application of the heuristic function $\oplus$ in the final result.
Since the heuristic function $\oplus$ need not be associative, the tree $((A,(B,C)),D)$ evaluated as $((A \oplus (B \oplus C)) \oplus D)$, is likely to yield different results.
However, since the heuristic function $\oplus$ is commutative, transposing any child nodes between the left and right positions of their parent will result in a tree that yields the same internal values. 
For example consider a transposed tree $\mathcal{T'}$:

\begin{align*}
  eval(\mathcal{T'}) &= eval((D,C),(B,A))
\\  &= ((D \oplus C) \oplus (B \oplus A))
\\  &= ((C \oplus D) \oplus (B \oplus A))
\\  &= ((C \oplus D) \oplus (A \oplus B))
\\  &= ((A \oplus B) \oplus (C \oplus D))
\\  &= eval((A,B),(C,D))
\\  &= eval(\mathcal{T})
\end{align*}

This commutative property and lack of an associative property is why the alignment is implied by the tree on the leaf-set under the heuristic function $\oplus$ and not the unique alignment on all trees for the leaf-set under the heuristic function $\oplus$.
Clearly, a heuristic function $\oplus$ that is both commutative \emph{and} associative using the algorithm described in this paper would yield the same alignment on all trees for a given leaf-set.

String alignment is of paramount importance in phylogenetic search, though when the string alignment occurs can be a matter of contention.
Traditionally all input sequence strings are aligned first, and that alignment is held constant as a phylogenetic tree is searched for on this alignment.
A more modern method of dynamic homology has been described by \citep{Wheeler1996}, in which strings are not pre-aligned, but rather the strings are compared vertex by vertex on the current tree under consideration in the phylogentic search.
Although implied alignments are not required to identify phylogenetic trees that are heuristically `best,' they can be used in enhanced tree search heuristics during a dynamic homology search (as in POY) or as the basis of a search itself as with more traditional approaches.

How a string alignment is used in a phylogenetic search leads to an important distinction in interpreting the meaning of the resulting string alignment.
When performing the traditional methodology of aligning strings then searching on the static alignment, the resulting topology of the phylogenetic search is implied by the initial alignment.
When using implied alignment to search on a dynamic homology, the alignments depend on the topology.

%See figure from this other paper Ward will note, as a good example of how Implied Alignment differs from a traditional multiple sequence alignment algorithm.

\section{Future work}
If a heuristic function $\otimes$ that was both commutative and associative and with sufficiently low error could be defined, then the iterative approximation \citep{Wheeler2003a} could be dramatically improved upon. 
Even an incredibly expensive, poly-time heuristic function $\otimes$ would have it's cost amortized over the tree-space search because the heuristic would only need to be applied once to a dynamic homology and then an implied alignment generated which would be the same for all trees in the tree space. 
The iterative approximation would cease needing to be iterative and rather be an \emph{invariant} approximation.

\section{Acknowledgements}
We would like to thank Eric Ford, Katherine St. John, and Erilia Wu for insightful discussions. This work was supported by DARPA SIMPLEX (``Integrating Linguistic, Ethnographic, and Genetic Information of Human Populations: Databases and Tools,'' DARPA-BAA-14-59 SIMPLEX TA-2, 2015-2018)
 and Robert J. Kleberg Jr. and Helen C. Kleberg foundation grant ``Mechanistic Analyses of Pancreatic Cancer Evolution''.

\newpage
\bibliography{big-refs-3}
\newpage

%\section{Appendix}
%
%\begin{table}
%	\scriptsize
%	\caption{Fungi preorder results (milliseconds)}
%	\begin{tabular}{R{0.6cm}|R{1cm}R{1cm}R{1cm}R{1cm}R{1cm}R{1.1cm}}%
%		\bfseries $n\backslash k$ &   364 &    728 &   1456 &   2913 &    5826 &   11652 \\\hline     
%		25  &   730 &   1399 &   2072 &   2664 &    5691 &    7683 \\
%		50  &  1385 &   2214 &   3497 &   5696 &   23837 &   16300 \\
%		100  &  4133 &   5301 &   9498 &  14467 &   24514 &   34216 \\
%		200  &  7238 &  11577 &  18303 &  23809 &   57262 &   78167 \\
%		400  & 12092 &  24190 &  35627 &  66681 &  140659 &  214599 \\
%		800  & 36959 &  52147 & 101514 & 217350 &  333379 &  709528 \\
%		1553  & 86631 & 137355 & 310405 & 487501 & 1462000 & 1743000
%		\label{Tab:Fungi}
%	\end{tabular}
%	
%	%\end{table}
%	%\begin{table}
%	\scriptsize
%	\caption{Metazoa preorder results (milliseconds)}
%	\begin{tabular}{R{0.6cm}|R{1cm}R{1cm}R{1cm}R{1cm}R{1cm}R{1.1cm}}%
%		\bfseries $n\backslash k$ &   1134 &   2269 &   4539 &    9079 &   18158 &   36317 \\\hline     
%		25  &    420 &    612 &   1068 &    3401 &    5902 &    9787 \\
%		50  &    979 &   1543 &   3074 &    8333 &   15272 &   27715 \\
%		100  &   1824 &   3668 &   7526 &   17478 &   33379 &   64810 \\
%		200  &   3874 &  12721 &  29071 &   56608 &   97899 &  187654 \\
%		400  &  14621 &  29731 &  63591 &  162526 &  347680 &  501298 \\
%		800  &  49024 &  88415 & 225158 &  503264 &  787639 & 1670000 \\
%		1766  & 194138 & 365731 & 726205 & 1533000 & 2889000 & 6925000
%		\label{Tab:Metazoa}
%	\end{tabular}
%	%\end{table}
%	%\begin{table}
%	\scriptsize
%	\caption{Best case preorder results (milliseconds)}
%	\begin{tabular}{R{0.6cm}|R{1cm}R{1cm}R{1cm}R{1cm}R{1cm}}%
%		\bfseries $n\backslash k$ &     25 &     50 &    100 &     200 &     400 \\\hline     
%		4  &     21 &    118 &     46 &     118 &     270 \\
%		8  &     50 &     49 &    103 &     207 &     382 \\
%		16  &     54 &    130 &    203 &     400 &     887 \\
%		32  &    138 &    233 &    446 &     925 &    1786 \\
%		64  &    249 &    466 &    881 &    1769 &    3584
%		\label{Tab:Best}
%	\end{tabular}
%	%\end{table}
%	%\begin{table}
%	\scriptsize
%	\caption{Worst case preorder results (milliseconds)}
%	\begin{tabular}{R{0.6cm}|R{1cm}R{1cm}R{1cm}R{1cm}R{1cm}}%
%		\bfseries $n\backslash k$ &     25 &     50 &    100 &     200 &     400 \\\hline     
%		4  &    127 &     60 &    165 &     244 &     604 \\
%		8  &    336 &    240 &   1223 &    1002 &    2167 \\
%		16  &    994 &    997 &   1937 &    3896 &    8369 \\
%		32  &   1726 &   3938 &   7070 &   15197 &   33148 \\
%		64  &   6743 &  13620 &  28416 &   63780 &  145712
%		\label{Tab:Worst}
%	\end{tabular}
%\end{table}

\end{document}
=======
\documentclass[11pt]{article}
\usepackage{csvsimple}
\usepackage{dcolumn}
\usepackage{setspace}
\usepackage{tabularx}
\usepackage{graphicx}
\usepackage{geometry}
\usepackage{subfigure}
\usepackage{lscape}
\usepackage{flafter}  % Don't place floats before their definition
\usepackage{bm}  % Define \bm{} to use bold math fonts
\usepackage{amsmath}
\usepackage{amsfonts}
\usepackage{amssymb}
\usepackage{mathtools}
\usepackage{MnSymbol}
\usepackage{url}
\usepackage{natbib}
%\usepackage{fullpage}
\bibliographystyle{cbe}
\citestyle{aa}
\usepackage{algorithm}
\usepackage[noend]{algpseudocode}
%\usepackage[vlined,algochapter,ruled]{algorithm2e}
%\usepackage[vlined,ruled]{algorithm2e}
%\SetKwComment{Comment}{$\triangleright\ $}{}

\algnewcommand\algorithmicforeach{\textbf{for each}}
\algdef{S}[FOR]{ForEach}[1]{\algorithmicforeach\ #1\ \algorithmicdo}
\algnewcommand\algorithmicswitch{\textbf{switch}}
\algnewcommand\algorithmiccase{\textbf{case}}
\algnewcommand\algorithmicdefault{\textbf{default}}
\algdef{SE}[SWITCH]{Switch}{EndSwitch}[1]{\algorithmicswitch\ #1\ \algorithmicdo}{\algorithmicend\ \algorithmicswitch}%
\algdef{SE}[CASE]{Case}{EndCase}[1]{\algorithmiccase\ #1}{\algorithmicend\ \algorithmiccase}%
\algdef{SE}[DEFAULT]{Default}{EndDefault}[1]{\algorithmicdefault\ #1}{\algorithmicend\ \algorithmicdefault}%
\algtext*{EndSwitch}%
\algtext*{EndCase}%
\algtext*{EndDefault}%

\DeclarePairedDelimiter\setsize{\lvert}{\rvert}%

\title{ \textbf{Efficient Implied Alignment}}
\author{Alex J. Washburn and Ward C. Wheeler\\
		Division of  Invertebrate Zoology\\
		American Museum of Natural History\\
		200 Central Park West\\
		New York, NY 10024-5192\\
		USA\\
		academia@recursion.ninja\\
		wheeler@amnh.org\\
		212-769-5754}
	%\date{}
\begin{document}

\maketitle
\begin{abstract}
For a given binary tree $\mathcal{T}$ of $n$ leaves, each leaf containing a string of length at most $k$, and a binary string alignment function $\otimes$, an Implied Alignment \citep{Wheeler2003} can be generated to describe the alignment of a dynamic homology for $\mathcal{T}$.
This is done by first decorating each node of the tree with an alignment context using the function $\otimes$ in a postorder traversal, then by inferring from the internal node decorations on which edges all insertion and deletion events occurred during a subsequent pre-order traversal.
Previous descriptions of generating an implied alignment suggest a technique of ``back-propagation'' which runs in $\mathcal{O}(k^2 * n^2)$ time.
Here we describe a method for generating an implied alignment which runs in \textsc{$\mathcal{O}(k * n^2)$}.
For well behaved data, such as molecular sequences, the runtime approaches the best case runtime of \textsc{$\Omega(k * n)$}.
This reduction in the time complexity of the procedure dramatically improves the utility of the procedure in generating multiple sequence alignments and their heuristic utility.
\end{abstract}
\newpage
\tableofcontents
\newpage


%\doublespacing
\section{Introduction}
Implied Alignment (IA) was proposed by \cite{Wheeler2003} as an adjunct to Direct Optimization (DO) \citep{Wheeler1996,VaronandWheeler2012} analysis of DNA sequence data for verification and more rapid heuristic analysis.
IA has been a component of POY \citep{Wheeleretal2015, POY5} since its inception.
More formal description of the algorithm was presented in \cite{Wheeleretal2006}.
Although originally designed for dynamic homology \citep{Wheeler2001} analysis, the procedure was first used as a stand-alone multiple sequence analysis (MSA) tool by \cite{WhitingAetal2006} in their analysis of skink relationships. 
Furthermore, A. Whiting et al. found that IA was superior (in terms of tree optimality score) to other MSA methods in both parsimony and likelihood analyses.  
This observation has been repeated multiple times (e.g. \citealp{LindgrenandDaly2007, FordandWheeler2015}; summarized in \citealp{Wheeler2012}) and we have not yet come upon any counterexamples.    

In a broader context, IA is a heuristic solution to the NP-hard Tree Alignment Problem (TAP) defined by \cite{sankoff1975}.
As such, any individual IA is not guaranteed to be either optimal or unique and there may be an exponential number of equally optimal IAs for any given binary tree.

The use of IA as an MSA algorithm as well as its use in the ``static approximation'' procedure, benefit greatly from improvements in the time-complexity of the algorithm.
The IA algorithm presented in this paper uses a pairwise string alignment function to perform an efficient multiple string alignment for a given binary tree describing the relationships of strings. 
The more similar the strings, the better the algorithm performs. 
While this algorithm has general use for performing an MSA, it is most particularly well suited for the alignment of biological sequences where the strings are highly similar and a binary tree describing the strings' relationship can be provided. 
We will provide an example of the IA algorithm's performance on biological data.


\section{Definition of the heuristic function}
In order for a logically consistent implied alignment to be inferred, there are constraints on the heuristic alignment function used to decorate the tree before the implied alignment algorithm is performed.
Let $\Sigma$ be a finite alphabet of symbols such that $\setsize{\Sigma} \geq 3$.
Let (--) be a gap symbol which will have a special meaning in the context of an alignment and (--) $\in \Sigma$.
Let $\mathcal{P}(x)$ be the power set of x $\setminus \emptyset$.
Let $\Sigma_{\Gamma}$ be the alphabet of the following symbols:

\begin{align*}
  \Sigma_{\Gamma} &      = \textbf{ALIGN}  \;\;\;\;\;\,  \mathcal{P} (\Sigma) \;\; \mathcal{P} (\Sigma) \;\; \mathcal{P} (\Sigma)
\\                & \;\, | \;\; \textbf{DELETE} \;\;     \mathcal{P} (\Sigma) \;\; \mathcal{P} (\Sigma)
\\                & \;\, | \;\; \textbf{INSERT} \;\;\;\, \mathcal{P} (\Sigma) \;\; \quad\quad\;         \;\; \mathcal{P} (\Sigma)
\end{align*}

Let $\Sigma^{*}_{\Gamma}$ be the set of all finite strings over the alphabet $\Sigma_{\Gamma}$.
Let $\otimes \colon \Sigma^{*}_{\Gamma} \times \Sigma^{*}_{\Gamma} \mapsto \left(\mathbb{N}, \Sigma^{*}_{\Gamma}\right)$ be our heuristic function returning an alignment cost and alignment context.
It is often convenient to ignore the cost returned from the heuristic function and consider only the resulting alignment context.
Therefore let $\oplus \colon \Sigma^{*}_{\Gamma} \times \Sigma^{*}_{\Gamma} \mapsto \Sigma^{*}_{\Gamma}$ be defined as $\otimes$ but ignoring the alignment cost of the result. 
The function $\oplus$ must be closed under $\Sigma^{*}_{\Gamma}$ and must be commutative. 
The function $\oplus$ need not be associative.
These constraints are necessary but not sufficient for a logically consistent implied alignment to be inferred on the heuristic alignment function.

\section{Definition of an example heuristic function}
We will provide one definition of $\otimes$ sufficient for the Implied Alignment algorithm, though there are other sufficient definitions of $\otimes$. 
One candidate function fitting the description of $\otimes$ can be defined by making a slight modification to the Needleman-Wunsch \citep{Needleman1970} algorithm for pairwise string alignment.
This algorithm is very similar to DO.

First, we assure that the function is commutative by deterministically choosing which string is tied to the top (columns) of the alignment matrix and which string is tied to the left side (rows). 
We assign the input string based on the data they contain, ensuring commutivity.
If this step is not taken, arbitrary biases chosen in the implementation details of the alignment matrix back-trace can cause the following $\otimes$ definition to violate commutivity.
The longer string is tied to the top of the alignment matrix, the shorter string to the left side.
If the strings are the same length, we take the larger string under the lexical ordering of their elements and tie it to the top row, the lesser string is tied to the left side of the alignment matrix (this insures label invariance). 
In the case that the strings are equal, the alignment is trivial.

Next we apply ``wave-front'' update initial phase of the procedure.
Followed by a ``traceback'' through the generated alignment matrix in a manner similar to the Needleman-Wunsch.
However, this traceback differs in one substantial detail.
When using the directional arrows to determine which way to move through the matrix in the traceback, we also use the upward, leftward, and diagonal directional arrows to tag the element as either and insertion, deletion, or alignment event, respectively. 
By adding this additional tag of information to the pairwise alignment result, we can later consume the tags to when merging local, pairwise alignment to efficiently generate a multiple string alignment.
This additional tagging detail is the key difference between previous alignment methods and the one we present in this paper.

The example $\otimes$ function presented here runs in $\Theta\left( k^2 \right)$ time and space, where $k$ is the length of the longer string.
This example function presents the tagging modification as an adaptation of the simple, well-understood Needleman-Wunsch algorithm for clarity.
However, this tagging approach can be incorporated into more sophisticated pairwise string alignment algorithms.
By using the method described by \cite{Ukkonen1985}, this algorithm's runtime could be improved to average case $\mathcal{O}\left( k * \log k \right)$ time in general, and near linear time on sequences of high similarity.
By using the method described by \cite{Hirschberg1975}, this algorithm can be further improved to use $\mathcal{O}\left( k \right)$ space.

It is worth noting that $\sigma$ presented in the pseudocode below can represent a more complex metric, such as using affine or logarithmic affine gap costs.

\begin{algorithm}
  \caption{Example $\otimes$ definition}\label{pairwiseAlignment}
  \begin{algorithmic}[1]
    \Require{$lhs, rhs \in \Sigma_{\Gamma}^{*}$ }
    \Function{$\otimes$}{$\textit{lhs}, \textit{rhs}$}
      \newline
      \Comment{Conditionals here are required to ensure commutivity of $\otimes$.}
      \If    {$\textit{lhs} = \textit{rhs}$}
        \State \Return $\textit{lhs}$
      \ElsIf {$\textit{lhs} < \textit{rhs}$}
        \State \Return $\Call{matrixTraceback}{\sigma, \textit{lhs}, \textit{rhs}}$
      \Else
        \State \Return $\Call{matrixTraceback}{\sigma, \textit{rhs}, \textit{lhs}}$
      \EndIf
    \EndFunction  
  \end{algorithmic}
\end{algorithm}

\begin{algorithm}
  \caption{Generate the alignment matrix of $\otimes$}\label{matrixDefinition}
  \begin{algorithmic}[1]
    \Require{$lesser, longer \in \Sigma_{\Gamma}^{*}$}
    \Require{$\sigma \colon \left(( \Sigma_{\Gamma}, \Sigma_{\Gamma}\right) \mapsto \left(\mathbb{N}, \Sigma_{\Gamma} \right)$}
    \Require{$i \, \in \left[-1, \; \vert \textit{lesser} \,\;\vert - 1 \right] \subset \mathbb{Z}$}
    \Require{$j    \in \left[-1, \; \vert \textit{longer} \,  \vert - 1 \right] \subset \mathbb{Z}$}
    \Function{matrixDefinition}{$\textit{lesser}, \textit{longer}, \sigma, i, j$}
      \If   {$i < 0 \lor j < 0$} \Comment{Outside of matrix is infinite cost}
        \State \Return $\left( \infty, \nwarrow, \textbf{--} \right)$
      \ElsIf{$i = 0 \land j = 0$} \Comment{Handle the origin}
        \State \Return $\left( 0, \nwarrow, \textbf{--} \right)$
      \ElsIf{$j \neq 0 \land \textit{longer}_{j-1}      = \textbf{--}$} \Comment{Preserve input gap}
        \State $\left(\textit{leftCost}, \_, \_ \right) \gets \Call{matrixDefinition}{\textit{lesser}, \textit{longer}, \sigma, i, j - 1}$
        \State \Return $\left( \textit{leftCost}, \leftarrow, \textbf{--} \right)$ 
      \ElsIf{$i \neq 0 \land \textit{lesser}_{i-1} \,\; = \textbf{--}$} \Comment{Preserve input gap}
        \State $\left(\textit{aboveCost}, \_, \_ \right) \gets \Call{matrixDefinition}{\textit{lesser}, \textit{longer}, \sigma, i, j - 1}$
        \State \Return $\left( \textit{aboveCost}, \uparrow, \textbf{--} \right)$
      \Else \Comment{General recursive case}
        \State $x \gets \sigma \left(           \textit{longer}_{j-1}, \textit{lesser}_{i-1} \right)$
        \State $y \gets \sigma \left(           \textit{•}it{longer}_{j-1}, \quad\quad\quad \textbf{--} \right)$
        \State $z \gets \sigma \left( \quad\quad\quad\;\, \textbf{--}, \textit{lesser}_{i-1} \right)$
        \State $\left( minCost, minDir, minElem \right) \gets \Call{getMinimal}{x, y, z}$
        \If {$\left( \textit{minDir}, \textit{minElem} \right) = \left( \nwarrow, \textbf{--} \right)$} \Comment{Aligned gap is insertion}
          \State \Return $\left( minCost, \leftarrow, \textbf{--} \right)$
        \Else 
          \State \Return $\left( minCost, minDir, minElem \right)$
        \EndIf
      \EndIf
    \EndFunction  
  \end{algorithmic}
\end{algorithm}

\begin{algorithm}
  \caption{Consume the alignment matrix of $\otimes$, returning the alignment and cost}\label{matrixTraceback}
  \begin{algorithmic}[1]
    \Require{$lesser, longer \in \Sigma_{\Gamma}^{*}$}
    \Require{$\sigma \colon \left( \Sigma_{\Gamma}, \Sigma_{\Gamma}\right) \mapsto \left(\mathbb{N}, \Sigma_{\Gamma} \right)$}

    \Function{matrixTraceback}{$\textit{lesser}, \textit{longer}$}
      \State $\left( i, j \right) \gets \left( \vert \textit{lesser} \;\vert - 1,\; \vert \textit{longer} \;\vert - 1 \right)$
      \State \Return $\left( alignedCost, \_, \_ \right) \gets \Call{matrixDefinition}{\textit{lesser}, \textit{longer}, \sigma, i, j}$
      \State $alignedStr \gets \left[ \,\right]$
      \While{$\left( i, j \right) > \left( 0, 0 \right)$}
        \State $\left( \_, dirArrow, elem \right) \gets \Call{matrixDefinition}{\textit{lesser}, \textit{longer}, \sigma, i, j}$
        \Switch{$\textit{dirArrow}$}
          \Case{$\leftarrow$}
            \State $\left( i, j\right) \gets \left( i \quad\;\;, j - 1       \right)$
            \State $nextElement \gets \textbf{DELETE} \;\;   elem \;\; \textit{longer}_{j-1}$
          \EndCase
          \Case{$\uparrow$}
            \State $\left( i, j\right) \gets \left( i - 1      , j \quad\;\; \right)$
            \State $nextElement \gets \textbf{INSERT} \;\;\; elem \hspace{1.9cm} \textit{lesser}_{i-1}$
          \EndCase
          \Case{$\nwarrow$}
            \State $\left( i, j\right) \gets \left( i - 1      , j - 1       \right)$
            \State $nextElement \gets \textbf{ALIGN} \quad\; elem \;\; \textit{longer}_{j-1} \;\; \textit{lesser}_{i-1}$
          \EndCase
        \EndSwitch
        \State $alignedStr \gets nextElement + alignedStr$
      \EndWhile
      \State \Return $\left(alignedCost, alignedStr \right)$
    \EndFunction  
  \end{algorithmic}
\end{algorithm}

\begin{algorithm}
  \caption{Get the minimal directional matrix context from the $3$ inputs}\label{getMinimal}
  \begin{algorithmic}[1]
    \Require{$\left(\;\;diagCost,\;\,diagElem \right) \in \left(\mathbb{N}, \Sigma_{\Gamma} \right)$}
    \Require{$\left(\, rightCost,   rightElem \right) \in \left(\mathbb{N}, \Sigma_{\Gamma} \right)$}         
    \Require{$\left(    downCost,    downElem \right) \in \left(\mathbb{N}, \Sigma_{\Gamma} \right)$}
    \Require{Total ordering over directional arrows defined as: $\nwarrow \; < \; \leftarrow \; < \; \uparrow$}
    \Function{getMinimal}{$ \, \left(\;\;diagCost,\;\,diagElem \right)$\newline\hspace*{3.85cm}
                          $,\, \left(\, rightCost,   rightElem \right)$\newline\hspace*{3.85cm}
                          $,\, \left(    downCost,    downElem \right)$\newline\hspace*{4cm}}
      \State \Return $minimumBy \; \left(\lambda \left(c, \_, d \right) \mapsto \textbf{comparing}\; c \; \textbf{then} \; d)\right)$\newline\hspace*{3.85cm}
      $[\, \left(\;\;diagCost, \;\,diagElem   \quad\;\;\,   ,      \nwarrow    \right)$\newline\hspace*{3.85cm}
      $,\, \left(\, rightCost,    rightElem \cup \textbf{--}, \, \leftarrow    \right)$\newline\hspace*{3.85cm}
      $,\, \left(    downCost,     downElem \cup \textbf{--}, \;   \uparrow \; \right)$\newline\hspace*{3.85cm}
      $]$
    \EndFunction  
  \end{algorithmic}
\end{algorithm}


\section{Description of post-order traversal}
The postorder traversal of the binary tree $\mathcal{T}$ is a straightforward procedure.
We will assign preliminary string alignment contexts and costs to each node of $\mathcal{T}$.
These preliminary string alignment contexts will be consumed to assign a final string alignment in a subsequent preorder traversal of the tree.
The postorder traversal described here is very similar to the  DO postorder traversal described by \cite{Wheeler2003}.
The main difference is the use of a heuristic alignment function $\otimes$ which captures the alignment context of a subtree, instead of generating a preliminary median string assignment.

Starting at the leaf nodes, we set the \textit{node.cost} field to be $0$.
Additionally, if the string on the leaf node is of type $\Sigma^{*}$ and not of type $\Sigma^{*}_{\Gamma}$, we call $\Call{initializeString}{node.prelimString}$ on the string value to apply the transformation $\Sigma^{*} \mapsto \Sigma^{*}_{\Gamma}$.
That is to say, if the binary tree's leaf node has been decorated with a finite string of symbols from the alphabet $\Sigma$, and not a finite string of alignment contexts over the alphabet $\Sigma_{\Gamma}$, we lift the string's symbols into the appropriate alignment context. %do youmnea create teh other stuff needd?  If so wouldn't this always be done?

On each internal node of the binary tree $\mathcal{T}$, we call $\otimes$ on the \textit{prelimString} fields of the node's left and right children.
The node's \textit{prelimString} field is assigned the result of the call to $\otimes$ and the node's  \textit{cost} field is assigned the sum of the node's left and right childern's \textit{cost} fields and the cost returned by the call to $\otimes$.
By performing this operation in a postorder traversal over the binary tree $\mathcal{T}$ we propagate the alignment contexts and cost returned from the calls to $\otimes$ up the tree from the leaves to the root.

After performing the postorder traversal, each internal node contains the alignment context information and the cost for it's entire subtree.
Consequently, when the postorder is complete, the root node contains the alignment context information of the full leaf set of strings.
In the next step, we will consume this preliminary alignment context to perform efficiently an alignment on the strings.

Because the postorder traversal can be performed using any valid heuristic alignment function $\otimes$, the complexity of the postorder traversal is dependent on the complexity of the heuristic alignment function used.
Let the complexity of $\otimes$ be defined as $H(k)$, where $k$ is the maximum string length of the leaf labels of the tree $\mathcal{T}$.
Then postorder traversal runs in $\mathcal{O}(H(k) * n)$ time and space, where $n$ is the number of leaves in the binary tree $\mathcal{T}$.
If we were to use Ukkonnen's method with the example $\otimes$ function described above, the postorder traversal would run in $\mathcal{O}(k * \log  k * n)$ average case time and space.

\section{Psuedocode of post-order traversal}

\begin{algorithm}
  \caption{Post-order Traversal}\label{postOrder}
  \begin{algorithmic}[1]
    \Require{$inputString \in \Sigma^{*}$ }
    \Function{initializeString}{$\textit{inputString}$}
      \State $i \gets \vert\textit{inputString} \;\vert - 1,$
      \While{$i \geq 0$}
        \State $\textit{inputString}_i \gets \textbf{ALIGN} \; \left\{ \textit{inputString}_i\right\} \left\{ \textit{inputString}_i \right\} \left\{ \textit{inputString}_ii \right\}$
      \EndWhile 
      \Return $\textit{inputString}$
    \EndFunction 
        
    \Require{A binary tree decorated with leaf labels $inputString \in \Sigma_{\Gamma}^{*}$ }
    \Ensure{A binary tree decorated with internal labels $prelimString \in \Sigma_{\Gamma}^{*}$ }
    %    \Procedure{postOrder(n)}{}
    \Function{postOrder}{$\textit{node}$}
      \If   {isLeaf ( $\textit{node}$ )}
        \State $\textit{node.cost} \gets 0$
%        \If {isOfType ($\Sigma^{*}$, $\textit{node.prelimString}$ )}
%          \State $\textit{node.prelimString} \gets \Call{initializeString}{node.prelimString}$
%sy        \EndIf
      \Else
        \State $\textit{lhs}  \gets \Call{postOrder}{\textit{node.children.first}}$
        \State $\textit{rhs}  \gets \Call{postOrder}{\textit{node.children.second}}$
        \State $\left(\textit{alignCost}, \textit{alignContext}\right) \gets \textit{lhs.prelimString} \otimes \textit{rhs.prelimString}$
        \State $\textit{node.cost} \gets \textit{alignCost} + \textit{lhs.cost} + \textit{rhs.cost}$
        \State $\textit{node.prelimString} \gets \textit{alignContext}$
      \EndIf
    \EndFunction
  \end{algorithmic}
\end{algorithm}


\section{Description of pre-order traversal for final alignments}
The preorder traversal of the binary tree $\mathcal{T}$ a consumes the preliminary alignment context decorations created in the postorder traversal in order to assign final alignment context decorations to each node.
First, the root node must be initialized for the preorder traversal by assigning the final alignment context as the preliminary alignment context with all deletion events replaced with substitution events.
This is required because at the root node, deletion events originated from  alignments of the left subtree and insertion events originated from alignments of the right sub tree, however the origin of these events are indistinguishable at the root node.
By initializing the root node in this manner, we treat the root node the same as we would any other parental node when deriving the internal node alignments.

We first check if the current node is the left or right child of it's parent.
If it is the left child, then each deletion event of the parent node's final alignment context is changed to an insertion event and each insertion event is changed to a deletion event.
This is required because (as with the root) deletion events originate from alignments of the left subtree and insertion events originate from alignments of the right subtree, however we must consider the converse for the resulting alignment to be consistent when assigning the final alignment context to a node which is the left child of it's parent.

Once the parental final alignment context has been correctly initialized, we proceed to assign the final alignment context of the current node.
The parental final alignment context will necessarily be of greater than or equal length to the parental preliminary alignment context and the current node's preliminary alignment context due to the addition of alignment gaps (--).
The resulting value assigned to the current node's final alignment context will have the same length as the parental final alignment context.
Since this invariant is maintained from the root node to the leaf node's final alignment context assignments, all alignments will have the same length.
This constitutes a simple inductive proof that all node's final alignment assignments will be of equal length and constitute a genuine string alignment.

The final alignment context for the current node is derived by performing a ``sliding zip'' over the parental final alignment assignment, the parental preliminary alignment context, and the current node's preliminary alignment context.
The parental final alignment context is used as the basis of the zip.
At each step of the ``sliding zip'' one element of the parental final alignment context will be consumed and one element of the current node's final alignment context will be defined.
Additionally, one element of either the parental preliminary alignment context, the current node's preliminary alignment context, or both elements will also be consumed in each step of the ``sliding zip.''
The process is called a ``sliding zip'' because the elements of the parental and current node's preliminary alignment contexts do not have a fixed index to which they correspond to the parental final alignment context being used as the basis of the zip.
Rather the elements of the parental and current node's preliminary alignment contexts ``slide'' through the zipping process, and their corresponding index with the basis is deduced dynamically.
Deletion events in the parental final alignment context are propagated to the current node's final alignment context without consuming elements of the parental or current node's preliminary alignment contexts.
For each non-deletion element in the parental final alignment context, one element from either the parental preliminary context or the current node's preliminary context, or both elements are consumed to determine which element is added to the current node's final alignment context depending on the deletion, insertion, or alignment event of the next parental preliminary alignment context element.
However, the final alignment context assignments for internal nodes and leaf nodes are defined slightly differently within the ``sliding zip.''

\begin{itemize}

\item If the next element of the parental final alignment context is a deletion event, consume the parental final alignment element and add a deletion event to the current node's final alignment context.

\item If the next element of the parental final alignment context is an insertion or alignment event and the next element of the parental preliminary alignment context is a deletion event, then we consume both elements and add a deletion event to the current node's final alignment context.

\item If the next element of the parental final alignment context is an insertion event and the next element of the parental preliminary alignment context is an alignment event, then we consume both elements along with the next element of the current node's preliminary alignment context and add the consumed element of the current node's preliminary alignment context to the current node's final alignment context.

\item If the next element of the parental final alignment context is an insertion event and the next element of the parental preliminary alignment context is an insertion event and we are deriving the alignment of a leaf node, then we must inspect the median value of the next element of the current node's preliminary alignment context.
If the median value is \textit{not} the same as the inserted value from the parental preliminary alignment context, then we consume both the parental final alignment context and the parental preliminary alignment context elements and add a deletion event to the current node's final alignment context. 
If the median value is the same as the inserted value from the parental preliminary alignment context or we are not deriving the alignment of a aligning a leaf node, then we consume all three elements along and add the consumed element of the current node's preliminary alignment context to the current node's final alignment context, converting a deletion event to an insertion event if the consumed element of the current node's preliminary alignment was a deletion event.

\item If the next element of the parental final alignment context is an alignment event and the next element of the parental preliminary alignment context is an insertion event, then we consume both elements along with the next element of the current node's preliminary alignment context and add the consumed element of the current node's preliminary alignment context to the current node's final alignment context.

\item If the next element of the parental final alignment context is an alignment event and the next element of the parental preliminary alignment context is an alignment event, we must check if we are deriving the alignment for a leaf node.
If we are deriving the alignment for a leaf node, then we consume both elements along with the next element of the current node's preliminary alignment context and add the consumed element of the current node's preliminary alignment context to the current node's final alignment context.
If we are \textit{not} deriving the alignment for a leaf node, then we consume both elements along with the next element of the current node's preliminary alignment context and add the consumed element of the parental preliminary alignment context to the current node's final alignment context.

\end{itemize}

The major difference between the implied alignment algorithm presented here, and the original algorithm, is that the additional stored information allows us to decorate the final assignments in $\Theta(k * m * n)$ instead of $\mathcal{O}(k^2 * n^2)$ time. 
The aforementioned $n^2$ component occurred in previous implementations using a ``back-propagation'' technique, where at each preorder step, each new gap found in the alignment was retroactively applied to every alignment derived in a previous preorder step.
Additionally, the $k^2$ component occurred in previous implementations using a Needleman-Wuncsh string alignment between the parental node and the current node in each preorder step.
By decorating all the requisite information on the nodes in the postorder traversal, then consuming this information with the ``sliding-zip'' technique, we replace these computationally expensive operations with a much more efficient algorithm.

Let $m = \frac{a}{k}$, where $k$ is the length of the longest input string, and $a$ is the length of the root node's preliminary string decoration.
In the best case that the ``perfect alignment'' is derived, where each element of all the input strings can be aligned with one of the elements of the longest input string, then $m = 1$.
In the pathological case that the ``degenerate alignment'' is derived, where no element of any of the input strings can be aligned with any of the elements of the longest input string, and all input strings are of equal length, then $m = n$.

In the preorder traversal algorithm presented above, we generate an implied alignment in $\Theta(k * m * n)$ time.
We must preform a the ``sliding-zip'' operation on each node in the binary tree $\mathcal{T}$, hence the factor of $n$.
The ``sliding zip'' accounts for the $k * m$ factor.

The best case runtime will be when the length of the derived alignment is the length of the longest input string, an alignment with the minimal number of elements.
In the best case, $m = 1$ and the ``sliding zip'' performed on each node performs work equal to the length of the longest input string $k$.
Hence, the best case runtime of the implied alignment algorithm is $\Omega(n*k)$ when the input strings are highly correlated and $m = 1$.

The worst case runtime will be when the length of the derived alignment is equal to the sum of the lengths of the input strings, an alignment with the maximum number of elements.
In the worst case, $m = 1$ and the ``sliding zip'' performed on each node performs work equal to the length of the longest input string $k$ times the number of input strings $n$.
Hence, the worst case runtime of the implied alignment algorithm is $\mathcal{O}(k * n^2)$ when the input strings are independent of each other and $m = n$.

%I will note the similarity and difference to implied alignment derivation mentioned by Ward's previous works.


\section{Pseudocode of pre-order traversal}

\begin{algorithm}
  \caption{Pre-order Traversal}\label{preOrder}
  \begin{algorithmic}[1]
    \Require{      A binary tree decorated with leaf     labels $inputString   \in \Sigma_{\Gamma}^{*}$}
    \Require{      A binary tree decorated with internal labels $prelimString  \in \Sigma_{\Gamma}^{*}$}
    \Ensure {$\;\;$A binary tree decorated with leaf     labels $alignedString \in \Sigma_{\Gamma}^{*}$}
    \Ensure {$\;\;$A binary tree decorated with internal labels $finalString   \in \Sigma_{\Gamma}^{*}$}
    \Function{preOrder}{$\textit{node}$}
      \If    {isRoot ( $\textit{node}$ )} \Comment{Initialize the root node}
        \State $\textit{node.finalString} \gets \Call{initializeRootString}{\textit{node.prelimString}}$
      \Else
        \State $\textit{parentFinal} \;\;\; \gets \textit{node.parent.finalString}$
        \State $\textit{parentPrelim}    \, \gets \textit{node.parent.prelimString}$
        \State $\textit{childPrelim} \;\;\;\, \gets \textit{node.prelimString}$
        \If {isLeftChildOfParent($\textit{node}$)}
          \ForEach {$\textit{context} \in \textit{parentPrelim}$}
            \State \Call{reverseContext}{$\textit{context}$}
          \EndFor
        \EndIf
        \State $\textit{v} \gets$ \Call{deriveAlignment}{$isLeaf ( \textit{node} ), \textit{parentFinal}, \textit{parentPrelim}, \textit{childPrelim}$}
        \State $\textit{node.finalString} \gets \textit{v}$
      \EndIf
    \EndFunction

    \Function{initializeRootString}{$\textit{rootString}$}
      \ForEach {$\textit{context} \in \textit{rootString}$}
        \Call{deletionToInsertion}{$\textit{context}$}
      \EndFor
    \EndFunction
      
    \Function{deletionToInsertion}{$\textit{context}$}
      \Switch{$\textit{context}$}
        \Case{$\textbf{DELETE} \;\; \textit{m} \;\; \textit{x} \;\;$}
          \Return $\textbf{INSERT} \;\; \textit{m} \;\; \textit{x} \;\;$
        \EndCase
        \Case{$\textit{v} \;\;$}
          \Return $\textit{v}$
        \EndCase
      \EndSwitch
    \EndFunction

    \Function{reverseContext}{$\textit{context}$}
      \Switch{$\textit{context}$}
        \Case{    $\textbf{ALIGN} \quad\; \textit{m} \;\;      \textit{x} \;\; \textit{y} \;\;$}
          \Return $\textbf{ALIGN} \quad\; \textit{m} \;\;      \textit{y} \;\; \textit{x} \;\;$
        \EndCase
        \Case{    $\textbf{DELETE} \;\;   \textit{m} \;\;      \textit{x} \;\;\quad$}
          \Return $\textbf{INSERT} \;\;\; \textit{m} \;\;\quad \textit{x} \;\;$
        \EndCase
        \Case{    $\textbf{INSERT} \;\;\; \textit{m} \;\;\quad \textit{y} \;\;$}
          \Return $\textbf{DELETE} \;\;   \textit{m} \;\;      \textit{y} \;\;$
        \EndCase
      \EndSwitch
    \EndFunction
  \end{algorithmic}
\end{algorithm}


\newgeometry{top=1mm, bottom=1mm}

\begin{algorithm}
  \caption{Internal Node Alignment}\label{deriveAlignment}
  \begin{algorithmic}[1]      
    \Function{deriveAlignment}{$\textit{isLeaf}, \textit{pAlignment}, \textit{pContext}, \textit{cContext}$}
      \State $\textit{del}   \;\;\quad \gets \textbf{DELETE}$ -- --
      \State $\textit{len}   \;\;\quad \gets$ \Call{length}{$\textit{pAlignment}$}
      \State $\textit{pcLen} \;        \gets$ \Call{length}{$\textit{pContext}$}
      \State $\textit{ccLen} \;        \gets$ \Call{length}{$\textit{cContext}$}
      \State $\left( \textit{i}, \textit{j}, \textit{k} \right) \gets \left( 0, 0, 0 \right)$
      \For{$\textit{i} < \textit{len}$}
        \If    {$\textit{j} \geq \textit{pcLen} \land \textit{k} \geq \textit{ccLen}$}
          \State $\textit{result}_i \gets \textit{del}$
        \ElsIf {$\textit{k} \geq \textit{ccLen}$}
          \Switch{$\textit{pAlignment}_i$}
            \Case{$\textbf{DELETE} \;\;   \textit{m} \;\;      \textit{x} \;\;\quad$}
              \State $\textit{result}_i \gets \textit{del}$
            \EndCase
            \Default{}
              \State $\textit{result}_i \gets \textit{del}$
              \State $\textit{j} \gets \textit{j} + 1$
            \EndDefault
          \EndSwitch
        \Else
          \Switch{$\textit{pAlignment}_i$}
            \Case{$\textbf{DELETE} \;\;   \textit{m} \;\;      \textit{x} \;\;\quad$}
              \State $\textit{result}_i \gets \textit{del}$
            \EndCase
            \Case{$\textbf{INSERT} \;\;\; \textit{m} \;\;\quad \textit{y} \;\;$}
              \Switch{$\textit{pContext}_j$}
                \Case{$\textbf{DELETE} \;\;   \textit{m} \;\;      \textit{x} \;\;\quad$}
                  \State $\textit{result}_i \gets \textit{del}$
                \EndCase
                \Case{$\textbf{INSERT} \;\;\; \textit{m} \;\;\quad \textit{y} \;\;$}
                  \If {$\textit{isLeaf} \land y \neq \;$\Call{getMedian}{$\textit{cContext}_k$}}
                    \State $\textit{result}_i \gets \textit{del}$
                  \Else
                    \State $\textit{result}_i \gets$ \Call{deletionToInsertion}{$\textit{cContext}_k$}
                    \State $\textit{k} \gets \textit{k} + 1$
                  \EndIf
                \EndCase
                \Case{$\textbf{ALIGN} \quad\; \textit{m} \;\;      \textit{x} \;\; \textit{y} \;\;$}
                  \State $\textit{result}_i \gets \textit{cContext}_k$
                  \State $\textit{k} \gets \textit{k} + 1$
                \EndCase
              \EndSwitch
              \State $\textit{j} \gets \textit{j} + 1$
            \EndCase
            \Case{$\textbf{ALIGN} \quad\; \textit{m} \;\;      \textit{x} \;\; \textit{y} \;\;$}
              \Switch{$\textit{pContext}_j$}
                \Case{$\textbf{DELETE} \;\;   \textit{m} \;\;      \textit{x} \;\;\quad$}
                  \State $\textit{result}_i \gets \textit{del}$
                \EndCase
                \Case{$\textbf{INSERT} \;\;\; \textit{m} \;\;\quad \textit{y} \;\;$}
                  \State $\textit{result}_i \gets \textit{cContext}_k$
                  \State $\textit{k} \gets \textit{k} + 1$
                \EndCase
                \Case{$\textbf{ALIGN} \quad\; \textit{m} \;\;      \textit{x} \;\; \textit{y} \;\;$}
                  \If {$\textit{isLeaf}$}
                    \State $\textit{result}_i \gets \textit{cContext}_k$
                  \Else
                    \State $\textit{result}_i \gets \textit{pContext}_j$
                  \EndIf
                    \State $\textit{k} \gets \textit{k} + 1$
                \EndCase
              \EndSwitch
              \State $\textit{j} \gets \textit{j} + 1$
            \EndCase
          \EndSwitch
        \EndIf  
        \State $\textit{i} \gets \textit{i} + 1$
      \EndFor
      \Return $\textit{result}$
    \EndFunction
  \end{algorithmic}
\end{algorithm}

\restoregeometry

\section{Conclusion and Empirical Examples}

An example Haskell implementation of the implied alignment algorithm described above can be found here: \url{https://github.com/amnh/fastc/}

We ran the implied alignment algorithm described in this paper on fungal and metazoan biological data sets to explore the runtime performance of the preorder traversal. 
Both full data sets consisted of a pre-selected tree and pre-deterimined string alignment (ie. including gaps).
The full leaf set of the tree was repeatedly pruned in half to produce a data set of doubling leaf set sizes.
The string alignment was repeatedly truncated, dropping the beginning and end of the alignment, taking the central slice of the correct length from each string, and then removing all the gaps from the alignment slice.
The pruned trees and truncated strings were used as progressively doubling inputs, to measure runtime scaling in terms of both leaf set size and string length.
Both biological data sets used the discrete metric $\sigma_0$.

Additionally, a pathological data-set was constructed to illustrate the best and worst case performance of the implied alignment algorithm.
The pathological data-set consisted of balanced binary trees which repeatedly doubled in size.
This strings of the pathological data-set consisted of a single symbol repeated a specific number of times, each string with a different alphabet element.
The lengths of the strings containing many copies of a single character were repeatedly doubled in size.

The runtime scaling of this pathological data set was examined under two different metrics $\sigma_1$ \& $\sigma_2$.
The former would prefer substitution events over insertion or deletion events and would produce the ``perfect alignment.''
The latter would prefer insertion or deletion events over substitution events and would produce the ``degenerate alignment.''

After running each data set, we constructed an Ordinary Least Square (OLS) model with the output runtime in milliseconds as a function of dimensions $k$ and $n$. We took the $\log_2$ of both input dimensions as well as the output. From there, we calculated the coefficients of each input in this equation: $\log_2(runtime) = \beta_0 + \beta_1 \log_2(n) + \beta_2 \log_2(k) + \epsilon$, where $\epsilon$ represents the estimation error. Note that because the log of the inputs was taken, we expect $\beta_1$ to be close to $1$ for linear performance with respect to that input variable and a coefficient of $2$ for quadratic performance.
See Table \ref{Tab:Regression}.

The pathological data sets shows the stark runtime difference between the best case $\Omega(n * k)$ and worst case $\mathcal{O}(k * n^2)$ runtimes.
The OLS model empirically supports the theoretical best and worst case runtimes demonstrated by the two runs of the pathological data set.
See Figures \ref{Fig:Best} \& \ref{Fig:Worst}. % and  Tables \ref{Tab:Best} \& \ref{Tab:Worst} 

The OLS model also showed that the runtime scales well for the biological data sets.
The fungal and metazoan sequence data sets demonstrate a near-linear and quasi-linear runtime with respect to the number of input strings and linear runtime with respect to string length. 
The fungal data set shows that some of the ``real world'' use cases can  perform close to the theoretical best case runtime.
See Figures \ref{Fig:Fungi} \& \ref{Fig:Metazoa}. % and Tables \ref{Tab:Fungi} \& \ref{Tab:Metazoa}.

\begin{table}[!hbt]
\caption{Metric costs of $\sigma_0$, $\sigma_1$, \& $\sigma_2$}
\label{Tab:Metrics}
\begin{minipage}{0.3\textwidth}
	\centering
	\begin{tabular}{c|ccccc}
		$\sigma_0$ & A & C & G & T & -- \\ \hline 
		A  & 0 & 1 & 1 & 1 & 1  \\
		C  & 1 & 0 & 1 & 1 & 1  \\
		G  & 1 & 1 & 0 & 1 & 1  \\
		T  & 1 & 1 & 1 & 0 & 1  \\
		-- & 1 & 1 & 1 & 1 & 0
	\end{tabular}
%	\caption{Discrete}
\end{minipage}
\hfill
\begin{minipage}{0.33\textwidth}
\centering
\begin{tabular}{c|ccccc}
$\sigma_1$ & A & C & G & T & -- \\ \hline 
        A  & 0 & 1 & 1 & 1 & 2  \\
        C  & 1 & 0 & 1 & 1 & 2  \\
        G  & 1 & 1 & 0 & 1 & 2  \\
        T  & 1 & 1 & 1 & 0 & 2  \\
        -- & 2 & 2 & 2 & 2 & 0
\end{tabular}
%\caption{Prefer Align}
\end{minipage}
\hfill
\begin{minipage}{0.3\textwidth}
\centering
%\begin{table}[!hbt]
%\begin{center}
\begin{tabular}{c|ccccc}
$\sigma_2$ & A & C & G & T & -- \\ \hline 
        A  & 0 & 3 & 3 & 3 & 1  \\
        C  & 3 & 0 & 3 & 3 & 1  \\
        G  & 3 & 3 & 0 & 3 & 1  \\
        T  & 3 & 3 & 3 & 0 & 1  \\
        -- & 1 & 1 & 1 & 1 & 0
\end{tabular}
%\caption{Prefer InDel}
\end{minipage}
\end{table}

%\begin{table}
%\scriptsize
%\begin{minipage}{0.5\textwidth}
%\centering
%\caption{Fungi preorder results}
%\begin{tabular}{l|l|l}%
%    \bfseries $n$ & \bfseries $k$ & \bfseries Runtime (ms)% specify table head
%    \csvreader[head to column names]{fungi-11.preorder.csv}{}% use head of csv as column names
%    {\\\hline\csvcoliii&\csvcoliv&\csvcolv}% specify your coloumns here
%\end{tabular}
%\end{minipage}
%\hfill
%\begin{minipage}{0.5\textwidth}
%\centering
%\caption{Metazoa preorder results}
%\begin{tabular}{l|l|l}%
%    \bfseries $n$ & \bfseries $k$ & \bfseries Runtime (ms)% specify table head
%    \csvreader[head to column names]{metazoa-11.preorder.csv}{}% use head of csv as column names
%    {\\\hline\csvcoliii&\csvcoliv&\csvcolv}% specify your coloumns here
%\end{tabular}
%\end{minipage}
%\end{table}

%\begin{table}
%\scriptsize
%\begin{minipage}{0.5\textwidth}
%\centering
%\caption{Best case preorder results}
%\begin{tabular}{l|l|l}%
%    \bfseries $n$ & \bfseries $k$ & \bfseries Runtime (ms)% specify table head
%    \csvreader[head to column names]{pathological-12.preorder.csv}{}% use head of csv as column names
%    {\\\hline\csvcoliii&\csvcoliv&\csvcolv}% specify your coloumns here
%\end{tabular}
%\end{minipage}
%\hfill
%\begin{minipage}{0.5\textwidth}
%\centering
%\caption{Worst case preorder results}
%\begin{tabular}{l|l|l}%
%    \bfseries $n$ & \bfseries $k$ & \bfseries Runtime (ms)% specify table head
%    \csvreader[head to column names]{pathological-31.preorder.csv}{}% use head of csv as column names
%    {\\\hline\csvcoliii&\csvcoliv&\csvcolv}% specify your coloumns here
%\end{tabular}
%\end{minipage}
%\end{table}


% Table created by stargazer v.5.2.2 by Marek Hlavac, Harvard University. E-mail: hlavac at fas.harvard.edu
% Date and time: Fri, Oct 11, 2019 - 11:29:04 AM
% Requires LaTeX packages: dcolumn 
\begin{table}[!htbp] \centering 
	\caption{Regression coefficients of leaf-set size and string length on runtime} 
	\label{Tab:Regression} 
	\begin{tabular}{@{\extracolsep{5pt}}lD{.}{.}{-3} D{.}{.}{-3} D{.}{.}{-3} D{.}{.}{-3} } 
		\\[-1.8ex]\hline 
		\hline \\[-1.8ex] 
		& \multicolumn{4}{c}{\textit{Dependent variable:}} \\ 
		\cline{2-5} 
		\\[-1.8ex] & \multicolumn{4}{c}{log2(Runtime)} \\ 
		& \multicolumn{1}{c}{Best} & \multicolumn{1}{c}{Worst} & \multicolumn{1}{c}{Fungi} & \multicolumn{1}{c}{Metazoa} \\ 
		\\[-1.8ex] & \multicolumn{1}{c}{(1)} & \multicolumn{1}{c}{(2)} & \multicolumn{1}{c}{(3)} & \multicolumn{1}{c}{(4)}\\ 
		\hline \\[-1.8ex] 
		log2(String count $\;n$) & 1.000 & 1.854 & 1.193 & 1.499 \\ 
		& & & & \\ 
		log2(String length $k$) & 0.920 & 0.888 & 0.753 & 1.067 \\ 
		& & & & \\ 
		\hline \\[-1.8ex] 
		Observations & \multicolumn{1}{c}{24} & \multicolumn{1}{c}{24} & \multicolumn{1}{c}{42} & \multicolumn{1}{c}{42} \\ 
		Adjusted R$^{2}$ & \multicolumn{1}{c}{0.943} & \multicolumn{1}{c}{0.971} & \multicolumn{1}{c}{0.984} & \multicolumn{1}{c}{0.991} \\ 
		\hline 
		\hline \\[-1.8ex] 
	\end{tabular}
\end{table}

\newcolumntype{R}[1]{>{\raggedleft\arraybackslash}p{#1}}

\begin{figure}[h]
\centering
\begin{minipage}{0.49\textwidth}
\centering
\caption{Fungi preorder runtime}
\label{Fig:Fungi}
\includegraphics[width=1.05\textwidth]{fungi-preorder.png}
\end{minipage}
\hfill
\begin{minipage}{0.49\textwidth}
\centering
\caption{Metazoa preorder runtime}
\label{Fig:Metazoa}
\includegraphics[width=1.05\textwidth]{metazoa-preorder.png}
\end{minipage}

\begin{minipage}{0.49\textwidth}
\centering
\caption{Best case preorder runtime}
\label{Fig:Best}
\includegraphics[width=1.05\textwidth]{pathological-12-preorder.png}
\end{minipage}
\hfill
\begin{minipage}{0.49\textwidth}
\centering
\caption{Worst case preorder runtime}
\label{Fig:Worst}
\includegraphics[width=1.05\textwidth]{pathological-31-preorder.png}
\end{minipage}
\end{figure}


\section{Why `Implied' Alignment}

The algorithm originally described by \cite{Wheeler2003} was given the name implied alignment to differentiate it from other methods (e.g. sum-of-pairs alignment) unconnected to the vertex string assignments `implied' by the binary tree on a given leaf-set. 
However, it is worth articulating exactly how the alignment we derive is \emph{implied} by the tree.  
In short, it is the lack of associativity of the heuristic function $\oplus$.

If we are given a rooted binary tree $\mathcal{T} = ((A,B),(C,D))$ with leaves $A, B, C, D \in \Sigma^{*}$ then the ancestral state of the root node defined by the heuristic function $\oplus$ would be $((A \oplus B) \oplus (C \oplus D))$. 
In fact, the ancestral state of any internal node defined by the heuristic function $\oplus$ can be calculated by applying $\oplus$ recursively to the subtree of the internal node. 
The binary structure of the tree directly implies the precedence of each application of the heuristic function $\oplus$ in the final result.
Since the heuristic function $\oplus$ need not be associative, the tree $((A,(B,C)),D)$ evaluated as $((A \oplus (B \oplus C)) \oplus D)$, is likely to yield different results.
However, since the heuristic function $\oplus$ is commutative, transposing any child nodes between the left and right positions of their parent will result in a tree that yields the same internal values. 
For example consider a transposed tree $\mathcal{T'}$:

\begin{align*}
  eval(\mathcal{T'}) &= eval((D,C),(B,A))
\\  &= ((D \oplus C) \oplus (B \oplus A))
\\  &= ((C \oplus D) \oplus (B \oplus A))
\\  &= ((C \oplus D) \oplus (A \oplus B))
\\  &= ((A \oplus B) \oplus (C \oplus D))
\\  &= eval((A,B),(C,D))
\\  &= eval(\mathcal{T})
\end{align*}

This commutative property and lack of an associative property is why the alignment is implied by the tree on the leaf-set under the heuristic function $\oplus$ and not the unique alignment on all trees for the leaf-set under the heuristic function $\oplus$.
Clearly, a heuristic function $\oplus$ that is both commutative \emph{and} associative using the algorithm described in this paper would yield the same alignment on all trees for a given leaf-set.

String alignment is of paramount importance in phylogenetic search, though when the string alignment occurs can be a matter of contention.
Traditionally all input sequence strings are aligned first, and that alignment is held constant as a phylogenetic tree is searched for on this alignment.
A more modern method of dynamic homology has been described by \citep{Wheeler1996}, in which strings are not pre-aligned, but rather the strings are compared vertex by vertex on the current tree under consideration in the phylogentic search.
Although implied alignments are not required to identify phylogenetic trees that are heuristically `best,' they can be used in enhanced tree search heuristics during a dynamic homology search (as in POY) or as the basis of a search itself as with more traditional approaches.

How the a string alignment is used in a phylogenetic search leads to an important distinction in interpreting the meaning of the resulting string alignment.
When performing the traditional methodology of aligning strings then searching on the static alignment, the resulting topology of the phylogenetic search is implied by the initial alignment.
When using implied alignment to search on a dynamic homology, the alignments depend on the toplogy.

%See figure from this other paper Ward will note, as a good example of how Implied Alignment differs from a traditional multiple sequence alignment algorithm.

\section{Future work}
If a heuristic function $\otimes$ that was both commutative and associative and with sufficiently low error could be defined, then the iterative approximation \citep{Wheeler2003a} could be dramatically improved upon. 
Even an incredibly expensive, poly-time heuristic function $\otimes$ would have it's cost amortized over the tree-space search because the heuristic would only need to be applied once to a dynamic homology and then an implied alignment generated which would be the same for all trees in the tree space. 
The iterative approximation would cease needing to be iterative and rather be an \emph{invariant} approximation.

\section{Acknowledgements}
We would like to thank Eric Ford, Katherine St. John, and Erilia Wu for insightful discussions. This work was supported by DARPA SIMPLEX (``Integrating Linguistic, Ethnographic, and Genetic Information of Human Populations: Databases and Tools,'' DARPA-BAA-14-59 SIMPLEX TA-2, 2015-2018)
 and Robert J. Kleberg Jr. and Helen C. Kleberg foundation grant ``Mechanistic Analyses of Pancreatic Cancer Evolution''.

\newpage
\bibliography{big-refs-3}
\newpage

%\section{Appendix}
%
%\begin{table}
%	\scriptsize
%	\caption{Fungi preorder results (milliseconds)}
%	\begin{tabular}{R{0.6cm}|R{1cm}R{1cm}R{1cm}R{1cm}R{1cm}R{1.1cm}}%
%		\bfseries $n\backslash k$ &   364 &    728 &   1456 &   2913 &    5826 &   11652 \\\hline     
%		25  &   730 &   1399 &   2072 &   2664 &    5691 &    7683 \\
%		50  &  1385 &   2214 &   3497 &   5696 &   23837 &   16300 \\
%		100  &  4133 &   5301 &   9498 &  14467 &   24514 &   34216 \\
%		200  &  7238 &  11577 &  18303 &  23809 &   57262 &   78167 \\
%		400  & 12092 &  24190 &  35627 &  66681 &  140659 &  214599 \\
%		800  & 36959 &  52147 & 101514 & 217350 &  333379 &  709528 \\
%		1553  & 86631 & 137355 & 310405 & 487501 & 1462000 & 1743000
%		\label{Tab:Fungi}
%	\end{tabular}
%	
%	%\end{table}
%	%\begin{table}
%	\scriptsize
%	\caption{Metazoa preorder results (milliseconds)}
%	\begin{tabular}{R{0.6cm}|R{1cm}R{1cm}R{1cm}R{1cm}R{1cm}R{1.1cm}}%
%		\bfseries $n\backslash k$ &   1134 &   2269 &   4539 &    9079 &   18158 &   36317 \\\hline     
%		25  &    420 &    612 &   1068 &    3401 &    5902 &    9787 \\
%		50  &    979 &   1543 &   3074 &    8333 &   15272 &   27715 \\
%		100  &   1824 &   3668 &   7526 &   17478 &   33379 &   64810 \\
%		200  &   3874 &  12721 &  29071 &   56608 &   97899 &  187654 \\
%		400  &  14621 &  29731 &  63591 &  162526 &  347680 &  501298 \\
%		800  &  49024 &  88415 & 225158 &  503264 &  787639 & 1670000 \\
%		1766  & 194138 & 365731 & 726205 & 1533000 & 2889000 & 6925000
%		\label{Tab:Metazoa}
%	\end{tabular}
%	%\end{table}
%	%\begin{table}
%	\scriptsize
%	\caption{Best case preorder results (milliseconds)}
%	\begin{tabular}{R{0.6cm}|R{1cm}R{1cm}R{1cm}R{1cm}R{1cm}}%
%		\bfseries $n\backslash k$ &     25 &     50 &    100 &     200 &     400 \\\hline     
%		4  &     21 &    118 &     46 &     118 &     270 \\
%		8  &     50 &     49 &    103 &     207 &     382 \\
%		16  &     54 &    130 &    203 &     400 &     887 \\
%		32  &    138 &    233 &    446 &     925 &    1786 \\
%		64  &    249 &    466 &    881 &    1769 &    3584
%		\label{Tab:Best}
%	\end{tabular}
%	%\end{table}
%	%\begin{table}
%	\scriptsize
%	\caption{Worst case preorder results (milliseconds)}
%	\begin{tabular}{R{0.6cm}|R{1cm}R{1cm}R{1cm}R{1cm}R{1cm}}%
%		\bfseries $n\backslash k$ &     25 &     50 &    100 &     200 &     400 \\\hline     
%		4  &    127 &     60 &    165 &     244 &     604 \\
%		8  &    336 &    240 &   1223 &    1002 &    2167 \\
%		16  &    994 &    997 &   1937 &    3896 &    8369 \\
%		32  &   1726 &   3938 &   7070 &   15197 &   33148 \\
%		64  &   6743 &  13620 &  28416 &   63780 &  145712
%		\label{Tab:Worst}
%	\end{tabular}
%\end{table}

\end{document}
>>>>>>> dfee4d46
<|MERGE_RESOLUTION|>--- conflicted
+++ resolved
@@ -1,4 +1,3 @@
-<<<<<<< HEAD
 \documentclass[11pt]{article}
 \usepackage{csvsimple}
 \usepackage{dcolumn}
@@ -537,9 +536,19 @@
 The pathological data sets shows the stark difference between the best case $\Omega(n * k)$ and worst case $\mathcal{O}(k * n^2)$ runtimes.
 The linear model supports the theoretical best and worst case runtimes demonstrated by the two runs of the pathological data set as shown in Figures \ref{Fig:Best} and \ref{Fig:Worst}. % and  Tables \ref{Tab:Best} \& \ref{Tab:Worst} 
 
-The linear model also showed that the runtime scales well for the biological data sets.
+After running each data set, we constructed an Ordinary Least Square (OLS) model with the output runtime in milliseconds as a function of dimensions $k$ and $n$.
+We took the binary logarithm, $\log_{2}$, of both input dimensions as well as the output.
+From there, we calculated the coefficients of each input in this equation: $\log_2(runtime) = \beta_0 + \beta_1 \log_2(n) + \beta_2 \log_2(k) + \epsilon$, where $\epsilon$ represents the estimation error.
+Note that because the logarithm of the inputs was taken, we would expect $\beta_1$ to be close to $1$ for linear performance with respect to that input variable and a coefficient of $2$ for quadratic performance.
+See Table \ref{Tab:Regression}.
+
+The pathological data sets shows the stark runtime difference between the best case $\Omega(n * k)$ and worst case $\mathcal{O}(k * n^2)$ runtimes.
+The OLS model empirically supports the theoretical best and worst case runtimes demonstrated by the two runs of the pathological data set as shown in Figures \ref{Fig:Best} and \ref{Fig:Worst}. % and  Tables \ref{Tab:Best} \& \ref{Tab:Worst} 
+
+The OLS model also showed that the runtime scales well for the biological data sets.
 The fungal and metazoan sequence data sets demonstrate a near-linear and quasi-linear runtime with respect to the number of input strings and linear runtime with respect to string length.
-The fungal data sets shows that some the ``real world'' use cases can  perform close to the theoretical best case runtime (see Figures \ref{Fig:Fungi} and \ref{Fig:Metazoa}). % and Tables \ref{Tab:Fungi} \& \ref{Tab:Metazoa}.
+The fungal data sets shows that some of the ``real world'' use cases can perform close to the theoretical best case runtime (see Figures \ref{Fig:Fungi} and \ref{Fig:Metazoa}). % and Tables \ref{Tab:Fungi} \& \ref{Tab:Metazoa}.
+
 
 \begin{table}[!hbt]
 \caption{Metric costs of $\sigma_0$, $\sigma_1$, \& $\sigma_2$}
@@ -804,810 +813,4 @@
 %	\end{tabular}
 %\end{table}
 
-\end{document}
-=======
-\documentclass[11pt]{article}
-\usepackage{csvsimple}
-\usepackage{dcolumn}
-\usepackage{setspace}
-\usepackage{tabularx}
-\usepackage{graphicx}
-\usepackage{geometry}
-\usepackage{subfigure}
-\usepackage{lscape}
-\usepackage{flafter}  % Don't place floats before their definition
-\usepackage{bm}  % Define \bm{} to use bold math fonts
-\usepackage{amsmath}
-\usepackage{amsfonts}
-\usepackage{amssymb}
-\usepackage{mathtools}
-\usepackage{MnSymbol}
-\usepackage{url}
-\usepackage{natbib}
-%\usepackage{fullpage}
-\bibliographystyle{cbe}
-\citestyle{aa}
-\usepackage{algorithm}
-\usepackage[noend]{algpseudocode}
-%\usepackage[vlined,algochapter,ruled]{algorithm2e}
-%\usepackage[vlined,ruled]{algorithm2e}
-%\SetKwComment{Comment}{$\triangleright\ $}{}
-
-\algnewcommand\algorithmicforeach{\textbf{for each}}
-\algdef{S}[FOR]{ForEach}[1]{\algorithmicforeach\ #1\ \algorithmicdo}
-\algnewcommand\algorithmicswitch{\textbf{switch}}
-\algnewcommand\algorithmiccase{\textbf{case}}
-\algnewcommand\algorithmicdefault{\textbf{default}}
-\algdef{SE}[SWITCH]{Switch}{EndSwitch}[1]{\algorithmicswitch\ #1\ \algorithmicdo}{\algorithmicend\ \algorithmicswitch}%
-\algdef{SE}[CASE]{Case}{EndCase}[1]{\algorithmiccase\ #1}{\algorithmicend\ \algorithmiccase}%
-\algdef{SE}[DEFAULT]{Default}{EndDefault}[1]{\algorithmicdefault\ #1}{\algorithmicend\ \algorithmicdefault}%
-\algtext*{EndSwitch}%
-\algtext*{EndCase}%
-\algtext*{EndDefault}%
-
-\DeclarePairedDelimiter\setsize{\lvert}{\rvert}%
-
-\title{ \textbf{Efficient Implied Alignment}}
-\author{Alex J. Washburn and Ward C. Wheeler\\
-		Division of  Invertebrate Zoology\\
-		American Museum of Natural History\\
-		200 Central Park West\\
-		New York, NY 10024-5192\\
-		USA\\
-		academia@recursion.ninja\\
-		wheeler@amnh.org\\
-		212-769-5754}
-	%\date{}
-\begin{document}
-
-\maketitle
-\begin{abstract}
-For a given binary tree $\mathcal{T}$ of $n$ leaves, each leaf containing a string of length at most $k$, and a binary string alignment function $\otimes$, an Implied Alignment \citep{Wheeler2003} can be generated to describe the alignment of a dynamic homology for $\mathcal{T}$.
-This is done by first decorating each node of the tree with an alignment context using the function $\otimes$ in a postorder traversal, then by inferring from the internal node decorations on which edges all insertion and deletion events occurred during a subsequent pre-order traversal.
-Previous descriptions of generating an implied alignment suggest a technique of ``back-propagation'' which runs in $\mathcal{O}(k^2 * n^2)$ time.
-Here we describe a method for generating an implied alignment which runs in \textsc{$\mathcal{O}(k * n^2)$}.
-For well behaved data, such as molecular sequences, the runtime approaches the best case runtime of \textsc{$\Omega(k * n)$}.
-This reduction in the time complexity of the procedure dramatically improves the utility of the procedure in generating multiple sequence alignments and their heuristic utility.
-\end{abstract}
-\newpage
-\tableofcontents
-\newpage
-
-
-%\doublespacing
-\section{Introduction}
-Implied Alignment (IA) was proposed by \cite{Wheeler2003} as an adjunct to Direct Optimization (DO) \citep{Wheeler1996,VaronandWheeler2012} analysis of DNA sequence data for verification and more rapid heuristic analysis.
-IA has been a component of POY \citep{Wheeleretal2015, POY5} since its inception.
-More formal description of the algorithm was presented in \cite{Wheeleretal2006}.
-Although originally designed for dynamic homology \citep{Wheeler2001} analysis, the procedure was first used as a stand-alone multiple sequence analysis (MSA) tool by \cite{WhitingAetal2006} in their analysis of skink relationships. 
-Furthermore, A. Whiting et al. found that IA was superior (in terms of tree optimality score) to other MSA methods in both parsimony and likelihood analyses.  
-This observation has been repeated multiple times (e.g. \citealp{LindgrenandDaly2007, FordandWheeler2015}; summarized in \citealp{Wheeler2012}) and we have not yet come upon any counterexamples.    
-
-In a broader context, IA is a heuristic solution to the NP-hard Tree Alignment Problem (TAP) defined by \cite{sankoff1975}.
-As such, any individual IA is not guaranteed to be either optimal or unique and there may be an exponential number of equally optimal IAs for any given binary tree.
-
-The use of IA as an MSA algorithm as well as its use in the ``static approximation'' procedure, benefit greatly from improvements in the time-complexity of the algorithm.
-The IA algorithm presented in this paper uses a pairwise string alignment function to perform an efficient multiple string alignment for a given binary tree describing the relationships of strings. 
-The more similar the strings, the better the algorithm performs. 
-While this algorithm has general use for performing an MSA, it is most particularly well suited for the alignment of biological sequences where the strings are highly similar and a binary tree describing the strings' relationship can be provided. 
-We will provide an example of the IA algorithm's performance on biological data.
-
-
-\section{Definition of the heuristic function}
-In order for a logically consistent implied alignment to be inferred, there are constraints on the heuristic alignment function used to decorate the tree before the implied alignment algorithm is performed.
-Let $\Sigma$ be a finite alphabet of symbols such that $\setsize{\Sigma} \geq 3$.
-Let (--) be a gap symbol which will have a special meaning in the context of an alignment and (--) $\in \Sigma$.
-Let $\mathcal{P}(x)$ be the power set of x $\setminus \emptyset$.
-Let $\Sigma_{\Gamma}$ be the alphabet of the following symbols:
-
-\begin{align*}
-  \Sigma_{\Gamma} &      = \textbf{ALIGN}  \;\;\;\;\;\,  \mathcal{P} (\Sigma) \;\; \mathcal{P} (\Sigma) \;\; \mathcal{P} (\Sigma)
-\\                & \;\, | \;\; \textbf{DELETE} \;\;     \mathcal{P} (\Sigma) \;\; \mathcal{P} (\Sigma)
-\\                & \;\, | \;\; \textbf{INSERT} \;\;\;\, \mathcal{P} (\Sigma) \;\; \quad\quad\;         \;\; \mathcal{P} (\Sigma)
-\end{align*}
-
-Let $\Sigma^{*}_{\Gamma}$ be the set of all finite strings over the alphabet $\Sigma_{\Gamma}$.
-Let $\otimes \colon \Sigma^{*}_{\Gamma} \times \Sigma^{*}_{\Gamma} \mapsto \left(\mathbb{N}, \Sigma^{*}_{\Gamma}\right)$ be our heuristic function returning an alignment cost and alignment context.
-It is often convenient to ignore the cost returned from the heuristic function and consider only the resulting alignment context.
-Therefore let $\oplus \colon \Sigma^{*}_{\Gamma} \times \Sigma^{*}_{\Gamma} \mapsto \Sigma^{*}_{\Gamma}$ be defined as $\otimes$ but ignoring the alignment cost of the result. 
-The function $\oplus$ must be closed under $\Sigma^{*}_{\Gamma}$ and must be commutative. 
-The function $\oplus$ need not be associative.
-These constraints are necessary but not sufficient for a logically consistent implied alignment to be inferred on the heuristic alignment function.
-
-\section{Definition of an example heuristic function}
-We will provide one definition of $\otimes$ sufficient for the Implied Alignment algorithm, though there are other sufficient definitions of $\otimes$. 
-One candidate function fitting the description of $\otimes$ can be defined by making a slight modification to the Needleman-Wunsch \citep{Needleman1970} algorithm for pairwise string alignment.
-This algorithm is very similar to DO.
-
-First, we assure that the function is commutative by deterministically choosing which string is tied to the top (columns) of the alignment matrix and which string is tied to the left side (rows). 
-We assign the input string based on the data they contain, ensuring commutivity.
-If this step is not taken, arbitrary biases chosen in the implementation details of the alignment matrix back-trace can cause the following $\otimes$ definition to violate commutivity.
-The longer string is tied to the top of the alignment matrix, the shorter string to the left side.
-If the strings are the same length, we take the larger string under the lexical ordering of their elements and tie it to the top row, the lesser string is tied to the left side of the alignment matrix (this insures label invariance). 
-In the case that the strings are equal, the alignment is trivial.
-
-Next we apply ``wave-front'' update initial phase of the procedure.
-Followed by a ``traceback'' through the generated alignment matrix in a manner similar to the Needleman-Wunsch.
-However, this traceback differs in one substantial detail.
-When using the directional arrows to determine which way to move through the matrix in the traceback, we also use the upward, leftward, and diagonal directional arrows to tag the element as either and insertion, deletion, or alignment event, respectively. 
-By adding this additional tag of information to the pairwise alignment result, we can later consume the tags to when merging local, pairwise alignment to efficiently generate a multiple string alignment.
-This additional tagging detail is the key difference between previous alignment methods and the one we present in this paper.
-
-The example $\otimes$ function presented here runs in $\Theta\left( k^2 \right)$ time and space, where $k$ is the length of the longer string.
-This example function presents the tagging modification as an adaptation of the simple, well-understood Needleman-Wunsch algorithm for clarity.
-However, this tagging approach can be incorporated into more sophisticated pairwise string alignment algorithms.
-By using the method described by \cite{Ukkonen1985}, this algorithm's runtime could be improved to average case $\mathcal{O}\left( k * \log k \right)$ time in general, and near linear time on sequences of high similarity.
-By using the method described by \cite{Hirschberg1975}, this algorithm can be further improved to use $\mathcal{O}\left( k \right)$ space.
-
-It is worth noting that $\sigma$ presented in the pseudocode below can represent a more complex metric, such as using affine or logarithmic affine gap costs.
-
-\begin{algorithm}
-  \caption{Example $\otimes$ definition}\label{pairwiseAlignment}
-  \begin{algorithmic}[1]
-    \Require{$lhs, rhs \in \Sigma_{\Gamma}^{*}$ }
-    \Function{$\otimes$}{$\textit{lhs}, \textit{rhs}$}
-      \newline
-      \Comment{Conditionals here are required to ensure commutivity of $\otimes$.}
-      \If    {$\textit{lhs} = \textit{rhs}$}
-        \State \Return $\textit{lhs}$
-      \ElsIf {$\textit{lhs} < \textit{rhs}$}
-        \State \Return $\Call{matrixTraceback}{\sigma, \textit{lhs}, \textit{rhs}}$
-      \Else
-        \State \Return $\Call{matrixTraceback}{\sigma, \textit{rhs}, \textit{lhs}}$
-      \EndIf
-    \EndFunction  
-  \end{algorithmic}
-\end{algorithm}
-
-\begin{algorithm}
-  \caption{Generate the alignment matrix of $\otimes$}\label{matrixDefinition}
-  \begin{algorithmic}[1]
-    \Require{$lesser, longer \in \Sigma_{\Gamma}^{*}$}
-    \Require{$\sigma \colon \left(( \Sigma_{\Gamma}, \Sigma_{\Gamma}\right) \mapsto \left(\mathbb{N}, \Sigma_{\Gamma} \right)$}
-    \Require{$i \, \in \left[-1, \; \vert \textit{lesser} \,\;\vert - 1 \right] \subset \mathbb{Z}$}
-    \Require{$j    \in \left[-1, \; \vert \textit{longer} \,  \vert - 1 \right] \subset \mathbb{Z}$}
-    \Function{matrixDefinition}{$\textit{lesser}, \textit{longer}, \sigma, i, j$}
-      \If   {$i < 0 \lor j < 0$} \Comment{Outside of matrix is infinite cost}
-        \State \Return $\left( \infty, \nwarrow, \textbf{--} \right)$
-      \ElsIf{$i = 0 \land j = 0$} \Comment{Handle the origin}
-        \State \Return $\left( 0, \nwarrow, \textbf{--} \right)$
-      \ElsIf{$j \neq 0 \land \textit{longer}_{j-1}      = \textbf{--}$} \Comment{Preserve input gap}
-        \State $\left(\textit{leftCost}, \_, \_ \right) \gets \Call{matrixDefinition}{\textit{lesser}, \textit{longer}, \sigma, i, j - 1}$
-        \State \Return $\left( \textit{leftCost}, \leftarrow, \textbf{--} \right)$ 
-      \ElsIf{$i \neq 0 \land \textit{lesser}_{i-1} \,\; = \textbf{--}$} \Comment{Preserve input gap}
-        \State $\left(\textit{aboveCost}, \_, \_ \right) \gets \Call{matrixDefinition}{\textit{lesser}, \textit{longer}, \sigma, i, j - 1}$
-        \State \Return $\left( \textit{aboveCost}, \uparrow, \textbf{--} \right)$
-      \Else \Comment{General recursive case}
-        \State $x \gets \sigma \left(           \textit{longer}_{j-1}, \textit{lesser}_{i-1} \right)$
-        \State $y \gets \sigma \left(           \textit{•}it{longer}_{j-1}, \quad\quad\quad \textbf{--} \right)$
-        \State $z \gets \sigma \left( \quad\quad\quad\;\, \textbf{--}, \textit{lesser}_{i-1} \right)$
-        \State $\left( minCost, minDir, minElem \right) \gets \Call{getMinimal}{x, y, z}$
-        \If {$\left( \textit{minDir}, \textit{minElem} \right) = \left( \nwarrow, \textbf{--} \right)$} \Comment{Aligned gap is insertion}
-          \State \Return $\left( minCost, \leftarrow, \textbf{--} \right)$
-        \Else 
-          \State \Return $\left( minCost, minDir, minElem \right)$
-        \EndIf
-      \EndIf
-    \EndFunction  
-  \end{algorithmic}
-\end{algorithm}
-
-\begin{algorithm}
-  \caption{Consume the alignment matrix of $\otimes$, returning the alignment and cost}\label{matrixTraceback}
-  \begin{algorithmic}[1]
-    \Require{$lesser, longer \in \Sigma_{\Gamma}^{*}$}
-    \Require{$\sigma \colon \left( \Sigma_{\Gamma}, \Sigma_{\Gamma}\right) \mapsto \left(\mathbb{N}, \Sigma_{\Gamma} \right)$}
-
-    \Function{matrixTraceback}{$\textit{lesser}, \textit{longer}$}
-      \State $\left( i, j \right) \gets \left( \vert \textit{lesser} \;\vert - 1,\; \vert \textit{longer} \;\vert - 1 \right)$
-      \State \Return $\left( alignedCost, \_, \_ \right) \gets \Call{matrixDefinition}{\textit{lesser}, \textit{longer}, \sigma, i, j}$
-      \State $alignedStr \gets \left[ \,\right]$
-      \While{$\left( i, j \right) > \left( 0, 0 \right)$}
-        \State $\left( \_, dirArrow, elem \right) \gets \Call{matrixDefinition}{\textit{lesser}, \textit{longer}, \sigma, i, j}$
-        \Switch{$\textit{dirArrow}$}
-          \Case{$\leftarrow$}
-            \State $\left( i, j\right) \gets \left( i \quad\;\;, j - 1       \right)$
-            \State $nextElement \gets \textbf{DELETE} \;\;   elem \;\; \textit{longer}_{j-1}$
-          \EndCase
-          \Case{$\uparrow$}
-            \State $\left( i, j\right) \gets \left( i - 1      , j \quad\;\; \right)$
-            \State $nextElement \gets \textbf{INSERT} \;\;\; elem \hspace{1.9cm} \textit{lesser}_{i-1}$
-          \EndCase
-          \Case{$\nwarrow$}
-            \State $\left( i, j\right) \gets \left( i - 1      , j - 1       \right)$
-            \State $nextElement \gets \textbf{ALIGN} \quad\; elem \;\; \textit{longer}_{j-1} \;\; \textit{lesser}_{i-1}$
-          \EndCase
-        \EndSwitch
-        \State $alignedStr \gets nextElement + alignedStr$
-      \EndWhile
-      \State \Return $\left(alignedCost, alignedStr \right)$
-    \EndFunction  
-  \end{algorithmic}
-\end{algorithm}
-
-\begin{algorithm}
-  \caption{Get the minimal directional matrix context from the $3$ inputs}\label{getMinimal}
-  \begin{algorithmic}[1]
-    \Require{$\left(\;\;diagCost,\;\,diagElem \right) \in \left(\mathbb{N}, \Sigma_{\Gamma} \right)$}
-    \Require{$\left(\, rightCost,   rightElem \right) \in \left(\mathbb{N}, \Sigma_{\Gamma} \right)$}         
-    \Require{$\left(    downCost,    downElem \right) \in \left(\mathbb{N}, \Sigma_{\Gamma} \right)$}
-    \Require{Total ordering over directional arrows defined as: $\nwarrow \; < \; \leftarrow \; < \; \uparrow$}
-    \Function{getMinimal}{$ \, \left(\;\;diagCost,\;\,diagElem \right)$\newline\hspace*{3.85cm}
-                          $,\, \left(\, rightCost,   rightElem \right)$\newline\hspace*{3.85cm}
-                          $,\, \left(    downCost,    downElem \right)$\newline\hspace*{4cm}}
-      \State \Return $minimumBy \; \left(\lambda \left(c, \_, d \right) \mapsto \textbf{comparing}\; c \; \textbf{then} \; d)\right)$\newline\hspace*{3.85cm}
-      $[\, \left(\;\;diagCost, \;\,diagElem   \quad\;\;\,   ,      \nwarrow    \right)$\newline\hspace*{3.85cm}
-      $,\, \left(\, rightCost,    rightElem \cup \textbf{--}, \, \leftarrow    \right)$\newline\hspace*{3.85cm}
-      $,\, \left(    downCost,     downElem \cup \textbf{--}, \;   \uparrow \; \right)$\newline\hspace*{3.85cm}
-      $]$
-    \EndFunction  
-  \end{algorithmic}
-\end{algorithm}
-
-
-\section{Description of post-order traversal}
-The postorder traversal of the binary tree $\mathcal{T}$ is a straightforward procedure.
-We will assign preliminary string alignment contexts and costs to each node of $\mathcal{T}$.
-These preliminary string alignment contexts will be consumed to assign a final string alignment in a subsequent preorder traversal of the tree.
-The postorder traversal described here is very similar to the  DO postorder traversal described by \cite{Wheeler2003}.
-The main difference is the use of a heuristic alignment function $\otimes$ which captures the alignment context of a subtree, instead of generating a preliminary median string assignment.
-
-Starting at the leaf nodes, we set the \textit{node.cost} field to be $0$.
-Additionally, if the string on the leaf node is of type $\Sigma^{*}$ and not of type $\Sigma^{*}_{\Gamma}$, we call $\Call{initializeString}{node.prelimString}$ on the string value to apply the transformation $\Sigma^{*} \mapsto \Sigma^{*}_{\Gamma}$.
-That is to say, if the binary tree's leaf node has been decorated with a finite string of symbols from the alphabet $\Sigma$, and not a finite string of alignment contexts over the alphabet $\Sigma_{\Gamma}$, we lift the string's symbols into the appropriate alignment context. %do youmnea create teh other stuff needd?  If so wouldn't this always be done?
-
-On each internal node of the binary tree $\mathcal{T}$, we call $\otimes$ on the \textit{prelimString} fields of the node's left and right children.
-The node's \textit{prelimString} field is assigned the result of the call to $\otimes$ and the node's  \textit{cost} field is assigned the sum of the node's left and right childern's \textit{cost} fields and the cost returned by the call to $\otimes$.
-By performing this operation in a postorder traversal over the binary tree $\mathcal{T}$ we propagate the alignment contexts and cost returned from the calls to $\otimes$ up the tree from the leaves to the root.
-
-After performing the postorder traversal, each internal node contains the alignment context information and the cost for it's entire subtree.
-Consequently, when the postorder is complete, the root node contains the alignment context information of the full leaf set of strings.
-In the next step, we will consume this preliminary alignment context to perform efficiently an alignment on the strings.
-
-Because the postorder traversal can be performed using any valid heuristic alignment function $\otimes$, the complexity of the postorder traversal is dependent on the complexity of the heuristic alignment function used.
-Let the complexity of $\otimes$ be defined as $H(k)$, where $k$ is the maximum string length of the leaf labels of the tree $\mathcal{T}$.
-Then postorder traversal runs in $\mathcal{O}(H(k) * n)$ time and space, where $n$ is the number of leaves in the binary tree $\mathcal{T}$.
-If we were to use Ukkonnen's method with the example $\otimes$ function described above, the postorder traversal would run in $\mathcal{O}(k * \log  k * n)$ average case time and space.
-
-\section{Psuedocode of post-order traversal}
-
-\begin{algorithm}
-  \caption{Post-order Traversal}\label{postOrder}
-  \begin{algorithmic}[1]
-    \Require{$inputString \in \Sigma^{*}$ }
-    \Function{initializeString}{$\textit{inputString}$}
-      \State $i \gets \vert\textit{inputString} \;\vert - 1,$
-      \While{$i \geq 0$}
-        \State $\textit{inputString}_i \gets \textbf{ALIGN} \; \left\{ \textit{inputString}_i\right\} \left\{ \textit{inputString}_i \right\} \left\{ \textit{inputString}_ii \right\}$
-      \EndWhile 
-      \Return $\textit{inputString}$
-    \EndFunction 
-        
-    \Require{A binary tree decorated with leaf labels $inputString \in \Sigma_{\Gamma}^{*}$ }
-    \Ensure{A binary tree decorated with internal labels $prelimString \in \Sigma_{\Gamma}^{*}$ }
-    %    \Procedure{postOrder(n)}{}
-    \Function{postOrder}{$\textit{node}$}
-      \If   {isLeaf ( $\textit{node}$ )}
-        \State $\textit{node.cost} \gets 0$
-%        \If {isOfType ($\Sigma^{*}$, $\textit{node.prelimString}$ )}
-%          \State $\textit{node.prelimString} \gets \Call{initializeString}{node.prelimString}$
-%sy        \EndIf
-      \Else
-        \State $\textit{lhs}  \gets \Call{postOrder}{\textit{node.children.first}}$
-        \State $\textit{rhs}  \gets \Call{postOrder}{\textit{node.children.second}}$
-        \State $\left(\textit{alignCost}, \textit{alignContext}\right) \gets \textit{lhs.prelimString} \otimes \textit{rhs.prelimString}$
-        \State $\textit{node.cost} \gets \textit{alignCost} + \textit{lhs.cost} + \textit{rhs.cost}$
-        \State $\textit{node.prelimString} \gets \textit{alignContext}$
-      \EndIf
-    \EndFunction
-  \end{algorithmic}
-\end{algorithm}
-
-
-\section{Description of pre-order traversal for final alignments}
-The preorder traversal of the binary tree $\mathcal{T}$ a consumes the preliminary alignment context decorations created in the postorder traversal in order to assign final alignment context decorations to each node.
-First, the root node must be initialized for the preorder traversal by assigning the final alignment context as the preliminary alignment context with all deletion events replaced with substitution events.
-This is required because at the root node, deletion events originated from  alignments of the left subtree and insertion events originated from alignments of the right sub tree, however the origin of these events are indistinguishable at the root node.
-By initializing the root node in this manner, we treat the root node the same as we would any other parental node when deriving the internal node alignments.
-
-We first check if the current node is the left or right child of it's parent.
-If it is the left child, then each deletion event of the parent node's final alignment context is changed to an insertion event and each insertion event is changed to a deletion event.
-This is required because (as with the root) deletion events originate from alignments of the left subtree and insertion events originate from alignments of the right subtree, however we must consider the converse for the resulting alignment to be consistent when assigning the final alignment context to a node which is the left child of it's parent.
-
-Once the parental final alignment context has been correctly initialized, we proceed to assign the final alignment context of the current node.
-The parental final alignment context will necessarily be of greater than or equal length to the parental preliminary alignment context and the current node's preliminary alignment context due to the addition of alignment gaps (--).
-The resulting value assigned to the current node's final alignment context will have the same length as the parental final alignment context.
-Since this invariant is maintained from the root node to the leaf node's final alignment context assignments, all alignments will have the same length.
-This constitutes a simple inductive proof that all node's final alignment assignments will be of equal length and constitute a genuine string alignment.
-
-The final alignment context for the current node is derived by performing a ``sliding zip'' over the parental final alignment assignment, the parental preliminary alignment context, and the current node's preliminary alignment context.
-The parental final alignment context is used as the basis of the zip.
-At each step of the ``sliding zip'' one element of the parental final alignment context will be consumed and one element of the current node's final alignment context will be defined.
-Additionally, one element of either the parental preliminary alignment context, the current node's preliminary alignment context, or both elements will also be consumed in each step of the ``sliding zip.''
-The process is called a ``sliding zip'' because the elements of the parental and current node's preliminary alignment contexts do not have a fixed index to which they correspond to the parental final alignment context being used as the basis of the zip.
-Rather the elements of the parental and current node's preliminary alignment contexts ``slide'' through the zipping process, and their corresponding index with the basis is deduced dynamically.
-Deletion events in the parental final alignment context are propagated to the current node's final alignment context without consuming elements of the parental or current node's preliminary alignment contexts.
-For each non-deletion element in the parental final alignment context, one element from either the parental preliminary context or the current node's preliminary context, or both elements are consumed to determine which element is added to the current node's final alignment context depending on the deletion, insertion, or alignment event of the next parental preliminary alignment context element.
-However, the final alignment context assignments for internal nodes and leaf nodes are defined slightly differently within the ``sliding zip.''
-
-\begin{itemize}
-
-\item If the next element of the parental final alignment context is a deletion event, consume the parental final alignment element and add a deletion event to the current node's final alignment context.
-
-\item If the next element of the parental final alignment context is an insertion or alignment event and the next element of the parental preliminary alignment context is a deletion event, then we consume both elements and add a deletion event to the current node's final alignment context.
-
-\item If the next element of the parental final alignment context is an insertion event and the next element of the parental preliminary alignment context is an alignment event, then we consume both elements along with the next element of the current node's preliminary alignment context and add the consumed element of the current node's preliminary alignment context to the current node's final alignment context.
-
-\item If the next element of the parental final alignment context is an insertion event and the next element of the parental preliminary alignment context is an insertion event and we are deriving the alignment of a leaf node, then we must inspect the median value of the next element of the current node's preliminary alignment context.
-If the median value is \textit{not} the same as the inserted value from the parental preliminary alignment context, then we consume both the parental final alignment context and the parental preliminary alignment context elements and add a deletion event to the current node's final alignment context. 
-If the median value is the same as the inserted value from the parental preliminary alignment context or we are not deriving the alignment of a aligning a leaf node, then we consume all three elements along and add the consumed element of the current node's preliminary alignment context to the current node's final alignment context, converting a deletion event to an insertion event if the consumed element of the current node's preliminary alignment was a deletion event.
-
-\item If the next element of the parental final alignment context is an alignment event and the next element of the parental preliminary alignment context is an insertion event, then we consume both elements along with the next element of the current node's preliminary alignment context and add the consumed element of the current node's preliminary alignment context to the current node's final alignment context.
-
-\item If the next element of the parental final alignment context is an alignment event and the next element of the parental preliminary alignment context is an alignment event, we must check if we are deriving the alignment for a leaf node.
-If we are deriving the alignment for a leaf node, then we consume both elements along with the next element of the current node's preliminary alignment context and add the consumed element of the current node's preliminary alignment context to the current node's final alignment context.
-If we are \textit{not} deriving the alignment for a leaf node, then we consume both elements along with the next element of the current node's preliminary alignment context and add the consumed element of the parental preliminary alignment context to the current node's final alignment context.
-
-\end{itemize}
-
-The major difference between the implied alignment algorithm presented here, and the original algorithm, is that the additional stored information allows us to decorate the final assignments in $\Theta(k * m * n)$ instead of $\mathcal{O}(k^2 * n^2)$ time. 
-The aforementioned $n^2$ component occurred in previous implementations using a ``back-propagation'' technique, where at each preorder step, each new gap found in the alignment was retroactively applied to every alignment derived in a previous preorder step.
-Additionally, the $k^2$ component occurred in previous implementations using a Needleman-Wuncsh string alignment between the parental node and the current node in each preorder step.
-By decorating all the requisite information on the nodes in the postorder traversal, then consuming this information with the ``sliding-zip'' technique, we replace these computationally expensive operations with a much more efficient algorithm.
-
-Let $m = \frac{a}{k}$, where $k$ is the length of the longest input string, and $a$ is the length of the root node's preliminary string decoration.
-In the best case that the ``perfect alignment'' is derived, where each element of all the input strings can be aligned with one of the elements of the longest input string, then $m = 1$.
-In the pathological case that the ``degenerate alignment'' is derived, where no element of any of the input strings can be aligned with any of the elements of the longest input string, and all input strings are of equal length, then $m = n$.
-
-In the preorder traversal algorithm presented above, we generate an implied alignment in $\Theta(k * m * n)$ time.
-We must preform a the ``sliding-zip'' operation on each node in the binary tree $\mathcal{T}$, hence the factor of $n$.
-The ``sliding zip'' accounts for the $k * m$ factor.
-
-The best case runtime will be when the length of the derived alignment is the length of the longest input string, an alignment with the minimal number of elements.
-In the best case, $m = 1$ and the ``sliding zip'' performed on each node performs work equal to the length of the longest input string $k$.
-Hence, the best case runtime of the implied alignment algorithm is $\Omega(n*k)$ when the input strings are highly correlated and $m = 1$.
-
-The worst case runtime will be when the length of the derived alignment is equal to the sum of the lengths of the input strings, an alignment with the maximum number of elements.
-In the worst case, $m = 1$ and the ``sliding zip'' performed on each node performs work equal to the length of the longest input string $k$ times the number of input strings $n$.
-Hence, the worst case runtime of the implied alignment algorithm is $\mathcal{O}(k * n^2)$ when the input strings are independent of each other and $m = n$.
-
-%I will note the similarity and difference to implied alignment derivation mentioned by Ward's previous works.
-
-
-\section{Pseudocode of pre-order traversal}
-
-\begin{algorithm}
-  \caption{Pre-order Traversal}\label{preOrder}
-  \begin{algorithmic}[1]
-    \Require{      A binary tree decorated with leaf     labels $inputString   \in \Sigma_{\Gamma}^{*}$}
-    \Require{      A binary tree decorated with internal labels $prelimString  \in \Sigma_{\Gamma}^{*}$}
-    \Ensure {$\;\;$A binary tree decorated with leaf     labels $alignedString \in \Sigma_{\Gamma}^{*}$}
-    \Ensure {$\;\;$A binary tree decorated with internal labels $finalString   \in \Sigma_{\Gamma}^{*}$}
-    \Function{preOrder}{$\textit{node}$}
-      \If    {isRoot ( $\textit{node}$ )} \Comment{Initialize the root node}
-        \State $\textit{node.finalString} \gets \Call{initializeRootString}{\textit{node.prelimString}}$
-      \Else
-        \State $\textit{parentFinal} \;\;\; \gets \textit{node.parent.finalString}$
-        \State $\textit{parentPrelim}    \, \gets \textit{node.parent.prelimString}$
-        \State $\textit{childPrelim} \;\;\;\, \gets \textit{node.prelimString}$
-        \If {isLeftChildOfParent($\textit{node}$)}
-          \ForEach {$\textit{context} \in \textit{parentPrelim}$}
-            \State \Call{reverseContext}{$\textit{context}$}
-          \EndFor
-        \EndIf
-        \State $\textit{v} \gets$ \Call{deriveAlignment}{$isLeaf ( \textit{node} ), \textit{parentFinal}, \textit{parentPrelim}, \textit{childPrelim}$}
-        \State $\textit{node.finalString} \gets \textit{v}$
-      \EndIf
-    \EndFunction
-
-    \Function{initializeRootString}{$\textit{rootString}$}
-      \ForEach {$\textit{context} \in \textit{rootString}$}
-        \Call{deletionToInsertion}{$\textit{context}$}
-      \EndFor
-    \EndFunction
-      
-    \Function{deletionToInsertion}{$\textit{context}$}
-      \Switch{$\textit{context}$}
-        \Case{$\textbf{DELETE} \;\; \textit{m} \;\; \textit{x} \;\;$}
-          \Return $\textbf{INSERT} \;\; \textit{m} \;\; \textit{x} \;\;$
-        \EndCase
-        \Case{$\textit{v} \;\;$}
-          \Return $\textit{v}$
-        \EndCase
-      \EndSwitch
-    \EndFunction
-
-    \Function{reverseContext}{$\textit{context}$}
-      \Switch{$\textit{context}$}
-        \Case{    $\textbf{ALIGN} \quad\; \textit{m} \;\;      \textit{x} \;\; \textit{y} \;\;$}
-          \Return $\textbf{ALIGN} \quad\; \textit{m} \;\;      \textit{y} \;\; \textit{x} \;\;$
-        \EndCase
-        \Case{    $\textbf{DELETE} \;\;   \textit{m} \;\;      \textit{x} \;\;\quad$}
-          \Return $\textbf{INSERT} \;\;\; \textit{m} \;\;\quad \textit{x} \;\;$
-        \EndCase
-        \Case{    $\textbf{INSERT} \;\;\; \textit{m} \;\;\quad \textit{y} \;\;$}
-          \Return $\textbf{DELETE} \;\;   \textit{m} \;\;      \textit{y} \;\;$
-        \EndCase
-      \EndSwitch
-    \EndFunction
-  \end{algorithmic}
-\end{algorithm}
-
-
-\newgeometry{top=1mm, bottom=1mm}
-
-\begin{algorithm}
-  \caption{Internal Node Alignment}\label{deriveAlignment}
-  \begin{algorithmic}[1]      
-    \Function{deriveAlignment}{$\textit{isLeaf}, \textit{pAlignment}, \textit{pContext}, \textit{cContext}$}
-      \State $\textit{del}   \;\;\quad \gets \textbf{DELETE}$ -- --
-      \State $\textit{len}   \;\;\quad \gets$ \Call{length}{$\textit{pAlignment}$}
-      \State $\textit{pcLen} \;        \gets$ \Call{length}{$\textit{pContext}$}
-      \State $\textit{ccLen} \;        \gets$ \Call{length}{$\textit{cContext}$}
-      \State $\left( \textit{i}, \textit{j}, \textit{k} \right) \gets \left( 0, 0, 0 \right)$
-      \For{$\textit{i} < \textit{len}$}
-        \If    {$\textit{j} \geq \textit{pcLen} \land \textit{k} \geq \textit{ccLen}$}
-          \State $\textit{result}_i \gets \textit{del}$
-        \ElsIf {$\textit{k} \geq \textit{ccLen}$}
-          \Switch{$\textit{pAlignment}_i$}
-            \Case{$\textbf{DELETE} \;\;   \textit{m} \;\;      \textit{x} \;\;\quad$}
-              \State $\textit{result}_i \gets \textit{del}$
-            \EndCase
-            \Default{}
-              \State $\textit{result}_i \gets \textit{del}$
-              \State $\textit{j} \gets \textit{j} + 1$
-            \EndDefault
-          \EndSwitch
-        \Else
-          \Switch{$\textit{pAlignment}_i$}
-            \Case{$\textbf{DELETE} \;\;   \textit{m} \;\;      \textit{x} \;\;\quad$}
-              \State $\textit{result}_i \gets \textit{del}$
-            \EndCase
-            \Case{$\textbf{INSERT} \;\;\; \textit{m} \;\;\quad \textit{y} \;\;$}
-              \Switch{$\textit{pContext}_j$}
-                \Case{$\textbf{DELETE} \;\;   \textit{m} \;\;      \textit{x} \;\;\quad$}
-                  \State $\textit{result}_i \gets \textit{del}$
-                \EndCase
-                \Case{$\textbf{INSERT} \;\;\; \textit{m} \;\;\quad \textit{y} \;\;$}
-                  \If {$\textit{isLeaf} \land y \neq \;$\Call{getMedian}{$\textit{cContext}_k$}}
-                    \State $\textit{result}_i \gets \textit{del}$
-                  \Else
-                    \State $\textit{result}_i \gets$ \Call{deletionToInsertion}{$\textit{cContext}_k$}
-                    \State $\textit{k} \gets \textit{k} + 1$
-                  \EndIf
-                \EndCase
-                \Case{$\textbf{ALIGN} \quad\; \textit{m} \;\;      \textit{x} \;\; \textit{y} \;\;$}
-                  \State $\textit{result}_i \gets \textit{cContext}_k$
-                  \State $\textit{k} \gets \textit{k} + 1$
-                \EndCase
-              \EndSwitch
-              \State $\textit{j} \gets \textit{j} + 1$
-            \EndCase
-            \Case{$\textbf{ALIGN} \quad\; \textit{m} \;\;      \textit{x} \;\; \textit{y} \;\;$}
-              \Switch{$\textit{pContext}_j$}
-                \Case{$\textbf{DELETE} \;\;   \textit{m} \;\;      \textit{x} \;\;\quad$}
-                  \State $\textit{result}_i \gets \textit{del}$
-                \EndCase
-                \Case{$\textbf{INSERT} \;\;\; \textit{m} \;\;\quad \textit{y} \;\;$}
-                  \State $\textit{result}_i \gets \textit{cContext}_k$
-                  \State $\textit{k} \gets \textit{k} + 1$
-                \EndCase
-                \Case{$\textbf{ALIGN} \quad\; \textit{m} \;\;      \textit{x} \;\; \textit{y} \;\;$}
-                  \If {$\textit{isLeaf}$}
-                    \State $\textit{result}_i \gets \textit{cContext}_k$
-                  \Else
-                    \State $\textit{result}_i \gets \textit{pContext}_j$
-                  \EndIf
-                    \State $\textit{k} \gets \textit{k} + 1$
-                \EndCase
-              \EndSwitch
-              \State $\textit{j} \gets \textit{j} + 1$
-            \EndCase
-          \EndSwitch
-        \EndIf  
-        \State $\textit{i} \gets \textit{i} + 1$
-      \EndFor
-      \Return $\textit{result}$
-    \EndFunction
-  \end{algorithmic}
-\end{algorithm}
-
-\restoregeometry
-
-\section{Conclusion and Empirical Examples}
-
-An example Haskell implementation of the implied alignment algorithm described above can be found here: \url{https://github.com/amnh/fastc/}
-
-We ran the implied alignment algorithm described in this paper on fungal and metazoan biological data sets to explore the runtime performance of the preorder traversal. 
-Both full data sets consisted of a pre-selected tree and pre-deterimined string alignment (ie. including gaps).
-The full leaf set of the tree was repeatedly pruned in half to produce a data set of doubling leaf set sizes.
-The string alignment was repeatedly truncated, dropping the beginning and end of the alignment, taking the central slice of the correct length from each string, and then removing all the gaps from the alignment slice.
-The pruned trees and truncated strings were used as progressively doubling inputs, to measure runtime scaling in terms of both leaf set size and string length.
-Both biological data sets used the discrete metric $\sigma_0$.
-
-Additionally, a pathological data-set was constructed to illustrate the best and worst case performance of the implied alignment algorithm.
-The pathological data-set consisted of balanced binary trees which repeatedly doubled in size.
-This strings of the pathological data-set consisted of a single symbol repeated a specific number of times, each string with a different alphabet element.
-The lengths of the strings containing many copies of a single character were repeatedly doubled in size.
-
-The runtime scaling of this pathological data set was examined under two different metrics $\sigma_1$ \& $\sigma_2$.
-The former would prefer substitution events over insertion or deletion events and would produce the ``perfect alignment.''
-The latter would prefer insertion or deletion events over substitution events and would produce the ``degenerate alignment.''
-
-After running each data set, we constructed an Ordinary Least Square (OLS) model with the output runtime in milliseconds as a function of dimensions $k$ and $n$. We took the $\log_2$ of both input dimensions as well as the output. From there, we calculated the coefficients of each input in this equation: $\log_2(runtime) = \beta_0 + \beta_1 \log_2(n) + \beta_2 \log_2(k) + \epsilon$, where $\epsilon$ represents the estimation error. Note that because the log of the inputs was taken, we expect $\beta_1$ to be close to $1$ for linear performance with respect to that input variable and a coefficient of $2$ for quadratic performance.
-See Table \ref{Tab:Regression}.
-
-The pathological data sets shows the stark runtime difference between the best case $\Omega(n * k)$ and worst case $\mathcal{O}(k * n^2)$ runtimes.
-The OLS model empirically supports the theoretical best and worst case runtimes demonstrated by the two runs of the pathological data set.
-See Figures \ref{Fig:Best} \& \ref{Fig:Worst}. % and  Tables \ref{Tab:Best} \& \ref{Tab:Worst} 
-
-The OLS model also showed that the runtime scales well for the biological data sets.
-The fungal and metazoan sequence data sets demonstrate a near-linear and quasi-linear runtime with respect to the number of input strings and linear runtime with respect to string length. 
-The fungal data set shows that some of the ``real world'' use cases can  perform close to the theoretical best case runtime.
-See Figures \ref{Fig:Fungi} \& \ref{Fig:Metazoa}. % and Tables \ref{Tab:Fungi} \& \ref{Tab:Metazoa}.
-
-\begin{table}[!hbt]
-\caption{Metric costs of $\sigma_0$, $\sigma_1$, \& $\sigma_2$}
-\label{Tab:Metrics}
-\begin{minipage}{0.3\textwidth}
-	\centering
-	\begin{tabular}{c|ccccc}
-		$\sigma_0$ & A & C & G & T & -- \\ \hline 
-		A  & 0 & 1 & 1 & 1 & 1  \\
-		C  & 1 & 0 & 1 & 1 & 1  \\
-		G  & 1 & 1 & 0 & 1 & 1  \\
-		T  & 1 & 1 & 1 & 0 & 1  \\
-		-- & 1 & 1 & 1 & 1 & 0
-	\end{tabular}
-%	\caption{Discrete}
-\end{minipage}
-\hfill
-\begin{minipage}{0.33\textwidth}
-\centering
-\begin{tabular}{c|ccccc}
-$\sigma_1$ & A & C & G & T & -- \\ \hline 
-        A  & 0 & 1 & 1 & 1 & 2  \\
-        C  & 1 & 0 & 1 & 1 & 2  \\
-        G  & 1 & 1 & 0 & 1 & 2  \\
-        T  & 1 & 1 & 1 & 0 & 2  \\
-        -- & 2 & 2 & 2 & 2 & 0
-\end{tabular}
-%\caption{Prefer Align}
-\end{minipage}
-\hfill
-\begin{minipage}{0.3\textwidth}
-\centering
-%\begin{table}[!hbt]
-%\begin{center}
-\begin{tabular}{c|ccccc}
-$\sigma_2$ & A & C & G & T & -- \\ \hline 
-        A  & 0 & 3 & 3 & 3 & 1  \\
-        C  & 3 & 0 & 3 & 3 & 1  \\
-        G  & 3 & 3 & 0 & 3 & 1  \\
-        T  & 3 & 3 & 3 & 0 & 1  \\
-        -- & 1 & 1 & 1 & 1 & 0
-\end{tabular}
-%\caption{Prefer InDel}
-\end{minipage}
-\end{table}
-
-%\begin{table}
-%\scriptsize
-%\begin{minipage}{0.5\textwidth}
-%\centering
-%\caption{Fungi preorder results}
-%\begin{tabular}{l|l|l}%
-%    \bfseries $n$ & \bfseries $k$ & \bfseries Runtime (ms)% specify table head
-%    \csvreader[head to column names]{fungi-11.preorder.csv}{}% use head of csv as column names
-%    {\\\hline\csvcoliii&\csvcoliv&\csvcolv}% specify your coloumns here
-%\end{tabular}
-%\end{minipage}
-%\hfill
-%\begin{minipage}{0.5\textwidth}
-%\centering
-%\caption{Metazoa preorder results}
-%\begin{tabular}{l|l|l}%
-%    \bfseries $n$ & \bfseries $k$ & \bfseries Runtime (ms)% specify table head
-%    \csvreader[head to column names]{metazoa-11.preorder.csv}{}% use head of csv as column names
-%    {\\\hline\csvcoliii&\csvcoliv&\csvcolv}% specify your coloumns here
-%\end{tabular}
-%\end{minipage}
-%\end{table}
-
-%\begin{table}
-%\scriptsize
-%\begin{minipage}{0.5\textwidth}
-%\centering
-%\caption{Best case preorder results}
-%\begin{tabular}{l|l|l}%
-%    \bfseries $n$ & \bfseries $k$ & \bfseries Runtime (ms)% specify table head
-%    \csvreader[head to column names]{pathological-12.preorder.csv}{}% use head of csv as column names
-%    {\\\hline\csvcoliii&\csvcoliv&\csvcolv}% specify your coloumns here
-%\end{tabular}
-%\end{minipage}
-%\hfill
-%\begin{minipage}{0.5\textwidth}
-%\centering
-%\caption{Worst case preorder results}
-%\begin{tabular}{l|l|l}%
-%    \bfseries $n$ & \bfseries $k$ & \bfseries Runtime (ms)% specify table head
-%    \csvreader[head to column names]{pathological-31.preorder.csv}{}% use head of csv as column names
-%    {\\\hline\csvcoliii&\csvcoliv&\csvcolv}% specify your coloumns here
-%\end{tabular}
-%\end{minipage}
-%\end{table}
-
-
-% Table created by stargazer v.5.2.2 by Marek Hlavac, Harvard University. E-mail: hlavac at fas.harvard.edu
-% Date and time: Fri, Oct 11, 2019 - 11:29:04 AM
-% Requires LaTeX packages: dcolumn 
-\begin{table}[!htbp] \centering 
-	\caption{Regression coefficients of leaf-set size and string length on runtime} 
-	\label{Tab:Regression} 
-	\begin{tabular}{@{\extracolsep{5pt}}lD{.}{.}{-3} D{.}{.}{-3} D{.}{.}{-3} D{.}{.}{-3} } 
-		\\[-1.8ex]\hline 
-		\hline \\[-1.8ex] 
-		& \multicolumn{4}{c}{\textit{Dependent variable:}} \\ 
-		\cline{2-5} 
-		\\[-1.8ex] & \multicolumn{4}{c}{log2(Runtime)} \\ 
-		& \multicolumn{1}{c}{Best} & \multicolumn{1}{c}{Worst} & \multicolumn{1}{c}{Fungi} & \multicolumn{1}{c}{Metazoa} \\ 
-		\\[-1.8ex] & \multicolumn{1}{c}{(1)} & \multicolumn{1}{c}{(2)} & \multicolumn{1}{c}{(3)} & \multicolumn{1}{c}{(4)}\\ 
-		\hline \\[-1.8ex] 
-		log2(String count $\;n$) & 1.000 & 1.854 & 1.193 & 1.499 \\ 
-		& & & & \\ 
-		log2(String length $k$) & 0.920 & 0.888 & 0.753 & 1.067 \\ 
-		& & & & \\ 
-		\hline \\[-1.8ex] 
-		Observations & \multicolumn{1}{c}{24} & \multicolumn{1}{c}{24} & \multicolumn{1}{c}{42} & \multicolumn{1}{c}{42} \\ 
-		Adjusted R$^{2}$ & \multicolumn{1}{c}{0.943} & \multicolumn{1}{c}{0.971} & \multicolumn{1}{c}{0.984} & \multicolumn{1}{c}{0.991} \\ 
-		\hline 
-		\hline \\[-1.8ex] 
-	\end{tabular}
-\end{table}
-
-\newcolumntype{R}[1]{>{\raggedleft\arraybackslash}p{#1}}
-
-\begin{figure}[h]
-\centering
-\begin{minipage}{0.49\textwidth}
-\centering
-\caption{Fungi preorder runtime}
-\label{Fig:Fungi}
-\includegraphics[width=1.05\textwidth]{fungi-preorder.png}
-\end{minipage}
-\hfill
-\begin{minipage}{0.49\textwidth}
-\centering
-\caption{Metazoa preorder runtime}
-\label{Fig:Metazoa}
-\includegraphics[width=1.05\textwidth]{metazoa-preorder.png}
-\end{minipage}
-
-\begin{minipage}{0.49\textwidth}
-\centering
-\caption{Best case preorder runtime}
-\label{Fig:Best}
-\includegraphics[width=1.05\textwidth]{pathological-12-preorder.png}
-\end{minipage}
-\hfill
-\begin{minipage}{0.49\textwidth}
-\centering
-\caption{Worst case preorder runtime}
-\label{Fig:Worst}
-\includegraphics[width=1.05\textwidth]{pathological-31-preorder.png}
-\end{minipage}
-\end{figure}
-
-
-\section{Why `Implied' Alignment}
-
-The algorithm originally described by \cite{Wheeler2003} was given the name implied alignment to differentiate it from other methods (e.g. sum-of-pairs alignment) unconnected to the vertex string assignments `implied' by the binary tree on a given leaf-set. 
-However, it is worth articulating exactly how the alignment we derive is \emph{implied} by the tree.  
-In short, it is the lack of associativity of the heuristic function $\oplus$.
-
-If we are given a rooted binary tree $\mathcal{T} = ((A,B),(C,D))$ with leaves $A, B, C, D \in \Sigma^{*}$ then the ancestral state of the root node defined by the heuristic function $\oplus$ would be $((A \oplus B) \oplus (C \oplus D))$. 
-In fact, the ancestral state of any internal node defined by the heuristic function $\oplus$ can be calculated by applying $\oplus$ recursively to the subtree of the internal node. 
-The binary structure of the tree directly implies the precedence of each application of the heuristic function $\oplus$ in the final result.
-Since the heuristic function $\oplus$ need not be associative, the tree $((A,(B,C)),D)$ evaluated as $((A \oplus (B \oplus C)) \oplus D)$, is likely to yield different results.
-However, since the heuristic function $\oplus$ is commutative, transposing any child nodes between the left and right positions of their parent will result in a tree that yields the same internal values. 
-For example consider a transposed tree $\mathcal{T'}$:
-
-\begin{align*}
-  eval(\mathcal{T'}) &= eval((D,C),(B,A))
-\\  &= ((D \oplus C) \oplus (B \oplus A))
-\\  &= ((C \oplus D) \oplus (B \oplus A))
-\\  &= ((C \oplus D) \oplus (A \oplus B))
-\\  &= ((A \oplus B) \oplus (C \oplus D))
-\\  &= eval((A,B),(C,D))
-\\  &= eval(\mathcal{T})
-\end{align*}
-
-This commutative property and lack of an associative property is why the alignment is implied by the tree on the leaf-set under the heuristic function $\oplus$ and not the unique alignment on all trees for the leaf-set under the heuristic function $\oplus$.
-Clearly, a heuristic function $\oplus$ that is both commutative \emph{and} associative using the algorithm described in this paper would yield the same alignment on all trees for a given leaf-set.
-
-String alignment is of paramount importance in phylogenetic search, though when the string alignment occurs can be a matter of contention.
-Traditionally all input sequence strings are aligned first, and that alignment is held constant as a phylogenetic tree is searched for on this alignment.
-A more modern method of dynamic homology has been described by \citep{Wheeler1996}, in which strings are not pre-aligned, but rather the strings are compared vertex by vertex on the current tree under consideration in the phylogentic search.
-Although implied alignments are not required to identify phylogenetic trees that are heuristically `best,' they can be used in enhanced tree search heuristics during a dynamic homology search (as in POY) or as the basis of a search itself as with more traditional approaches.
-
-How the a string alignment is used in a phylogenetic search leads to an important distinction in interpreting the meaning of the resulting string alignment.
-When performing the traditional methodology of aligning strings then searching on the static alignment, the resulting topology of the phylogenetic search is implied by the initial alignment.
-When using implied alignment to search on a dynamic homology, the alignments depend on the toplogy.
-
-%See figure from this other paper Ward will note, as a good example of how Implied Alignment differs from a traditional multiple sequence alignment algorithm.
-
-\section{Future work}
-If a heuristic function $\otimes$ that was both commutative and associative and with sufficiently low error could be defined, then the iterative approximation \citep{Wheeler2003a} could be dramatically improved upon. 
-Even an incredibly expensive, poly-time heuristic function $\otimes$ would have it's cost amortized over the tree-space search because the heuristic would only need to be applied once to a dynamic homology and then an implied alignment generated which would be the same for all trees in the tree space. 
-The iterative approximation would cease needing to be iterative and rather be an \emph{invariant} approximation.
-
-\section{Acknowledgements}
-We would like to thank Eric Ford, Katherine St. John, and Erilia Wu for insightful discussions. This work was supported by DARPA SIMPLEX (``Integrating Linguistic, Ethnographic, and Genetic Information of Human Populations: Databases and Tools,'' DARPA-BAA-14-59 SIMPLEX TA-2, 2015-2018)
- and Robert J. Kleberg Jr. and Helen C. Kleberg foundation grant ``Mechanistic Analyses of Pancreatic Cancer Evolution''.
-
-\newpage
-\bibliography{big-refs-3}
-\newpage
-
-%\section{Appendix}
-%
-%\begin{table}
-%	\scriptsize
-%	\caption{Fungi preorder results (milliseconds)}
-%	\begin{tabular}{R{0.6cm}|R{1cm}R{1cm}R{1cm}R{1cm}R{1cm}R{1.1cm}}%
-%		\bfseries $n\backslash k$ &   364 &    728 &   1456 &   2913 &    5826 &   11652 \\\hline     
-%		25  &   730 &   1399 &   2072 &   2664 &    5691 &    7683 \\
-%		50  &  1385 &   2214 &   3497 &   5696 &   23837 &   16300 \\
-%		100  &  4133 &   5301 &   9498 &  14467 &   24514 &   34216 \\
-%		200  &  7238 &  11577 &  18303 &  23809 &   57262 &   78167 \\
-%		400  & 12092 &  24190 &  35627 &  66681 &  140659 &  214599 \\
-%		800  & 36959 &  52147 & 101514 & 217350 &  333379 &  709528 \\
-%		1553  & 86631 & 137355 & 310405 & 487501 & 1462000 & 1743000
-%		\label{Tab:Fungi}
-%	\end{tabular}
-%	
-%	%\end{table}
-%	%\begin{table}
-%	\scriptsize
-%	\caption{Metazoa preorder results (milliseconds)}
-%	\begin{tabular}{R{0.6cm}|R{1cm}R{1cm}R{1cm}R{1cm}R{1cm}R{1.1cm}}%
-%		\bfseries $n\backslash k$ &   1134 &   2269 &   4539 &    9079 &   18158 &   36317 \\\hline     
-%		25  &    420 &    612 &   1068 &    3401 &    5902 &    9787 \\
-%		50  &    979 &   1543 &   3074 &    8333 &   15272 &   27715 \\
-%		100  &   1824 &   3668 &   7526 &   17478 &   33379 &   64810 \\
-%		200  &   3874 &  12721 &  29071 &   56608 &   97899 &  187654 \\
-%		400  &  14621 &  29731 &  63591 &  162526 &  347680 &  501298 \\
-%		800  &  49024 &  88415 & 225158 &  503264 &  787639 & 1670000 \\
-%		1766  & 194138 & 365731 & 726205 & 1533000 & 2889000 & 6925000
-%		\label{Tab:Metazoa}
-%	\end{tabular}
-%	%\end{table}
-%	%\begin{table}
-%	\scriptsize
-%	\caption{Best case preorder results (milliseconds)}
-%	\begin{tabular}{R{0.6cm}|R{1cm}R{1cm}R{1cm}R{1cm}R{1cm}}%
-%		\bfseries $n\backslash k$ &     25 &     50 &    100 &     200 &     400 \\\hline     
-%		4  &     21 &    118 &     46 &     118 &     270 \\
-%		8  &     50 &     49 &    103 &     207 &     382 \\
-%		16  &     54 &    130 &    203 &     400 &     887 \\
-%		32  &    138 &    233 &    446 &     925 &    1786 \\
-%		64  &    249 &    466 &    881 &    1769 &    3584
-%		\label{Tab:Best}
-%	\end{tabular}
-%	%\end{table}
-%	%\begin{table}
-%	\scriptsize
-%	\caption{Worst case preorder results (milliseconds)}
-%	\begin{tabular}{R{0.6cm}|R{1cm}R{1cm}R{1cm}R{1cm}R{1cm}}%
-%		\bfseries $n\backslash k$ &     25 &     50 &    100 &     200 &     400 \\\hline     
-%		4  &    127 &     60 &    165 &     244 &     604 \\
-%		8  &    336 &    240 &   1223 &    1002 &    2167 \\
-%		16  &    994 &    997 &   1937 &    3896 &    8369 \\
-%		32  &   1726 &   3938 &   7070 &   15197 &   33148 \\
-%		64  &   6743 &  13620 &  28416 &   63780 &  145712
-%		\label{Tab:Worst}
-%	\end{tabular}
-%\end{table}
-
-\end{document}
->>>>>>> dfee4d46
+\end{document}