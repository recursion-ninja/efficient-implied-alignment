--- conflicted
+++ resolved
@@ -180,13 +180,8 @@
 The use of IA as an MSA algorithm as well as its use in the ``static approximation'' procedure \citep{Wheeler2003b} benefits greatly from improvements in the time complexity we present in this paper.
 
 In a broader context, IA is a heuristic solution to the NP-hard Tree Alignment Problem (TAP) defined by \cite{sankoff1975}.
-<<<<<<< HEAD
 As such, any individual IA is guaranteed to be neither optimal nor unique, with potentially an exponential number of equally optimal implied alignments for any given binary tree.
-IA was originally described in the context of parsimony-based phylogenetic analysis and was later extended to probabilistic model-based approaches by \cite{Wheeleretal2015}.
-=======
-As such, any individual IA is guaranteed to be neither optimal nor unique with potentially an exponential number of equally optimal IAs for any given binary tree.
-IA was originally described in the context of parsimony-based phylogenetic analysis and was later extended to probabilistic model-based approaches by \cite{Wheeler2006} and its implementations \citep{Varonetal2010,Wheeleretal2015}.
->>>>>>> 0ed697bc
+IA was originally described in the context of parsimony-based phylogenetic analysis and was later extended to probabilistic model-based approaches by \cite{Wheeleretal2015} and its implementations were described by \citep{Varonetal2010,Wheeleretal2015}.
 Similar MSA approaches also based in probabilistic analysis have been described by \cite{LoytynojaandGoldman2008} and \cite{Loytynojaetal2010}, and implemented in PRANK \citep{PRANK}.
 
 The IA algorithm presented in this paper takes a different intellectual approach to deriving alignments than earlier versions of IA.
@@ -227,16 +222,10 @@
 These constraints are necessary but not sufficient for a heuristically optimal implied alignment to be inferred on the alignment function.
 
 It is worth noting the motivation of the constructions defined above. 
-<<<<<<< HEAD
 Most pairwise string alignment functions take two finite strings of symbols from the original alphabet and supply a new finite string of symbols from the original alphabet.
-We can represent this class of pairwise string alignment functions by letting $\Sigma^{*}$ be the set of all finite strings over the alphabet $\Sigma$ and let $\odot: \Sigma^{*} \times \Sigma^{*} \rightarrow \left(\NonNegReals,\; \Sigma^{*} \right)$.
-The results of $\odot$ cannot preserve all information from the inputs, but the construction of $\otimes$ can.
+We can represent this class of pairwise string alignment functions by letting $\Sigma^{*}$ be the set of all finite strings over the alphabet $\NEPowerset (\Sigma)$ and letting $\odot: \Sigma^{*} \times \Sigma^{*} \rightarrow \left(\NonNegReals,\; \Sigma^{*} \right)$.
+The results of $\odot$ can contain cases of ambiguity in which it cannot be inferred which input elements correspond to which output elements, but the construction of $\otimes$ never produces these cases of ambiguity due to the tagging of each element.
 Figure ?? demonstrates how $\odot$ can produce a result with ambiguous relationship to the inputs, but $\otimes$ preserves this information.
-=======
-Most pairwise string alignment functions take two finite strings of symbols from the original alphabet, and supply a new finite string of symbols from the original alphabet.
-We can represent this class of pairwise string alignment functions by letting $\Sigma^{*}$ be the set of all finite strings over the alphabet $\NEPowerset (\Sigma)$ and let $\odot: \Sigma^{*} \times \Sigma^{*} \rightarrow \left(\NonNegReals,\; \Sigma^{*} \right)$.
-The results of $\odot$ can contain cases of ambiguity where it cannot be inferred which input elements correspond to which output elements, but the construction of $\otimes$ never produces these cases of ambiguity due to the tagging of each element.
->>>>>>> 0ed697bc
 The preservation of this relationship between input and output is required for the algorithmic improvements presented below.
 
 
@@ -262,13 +251,8 @@
 Those tagged \textbf{\texttt{ALIGN}} originated from both subtrees, those tagged \textbf{\texttt{DELETE}} originated from the left subtree, those tagged \textbf{\texttt{INSERT}} originated from the right subtree, and those tagged \textbf{\texttt{GAPPED}} originated from neither subtree (elsewhere in $\mathcal{T}$).
 
 This tag on each element provides contextual information that allows for an efficient processing of the elements in the pre-order traversal.
-<<<<<<< HEAD
 During the pre-order traversal, a node's preliminary context is ``zipped'' with the parent's alignment in order to derive its final alignment.
-We will show that this tagging and ``zipping'' process gives a substantial improvement in time complexity over previous work (quadratic to linear in number of leaves). 
-=======
-During the pre-order traversal, a node's preliminary context is ``zipped'' with the parent's alignment in order to derive it's final alignment.
-We will show that this tagging and ``zipping'' process is a substantial improvement over previous work, reducing the time from quadratic to linear in number of leaves.
->>>>>>> 0ed697bc
+We will show that this tagging and ``zipping'' process is a substantial improvement over previous work, reducing the time complexity from quadratic to linear on the number of leaves.
 It is worth noting that this tagging is compact from a storage perspective, representing only two additional bits per element.
 
 
